--- conflicted
+++ resolved
@@ -99,25 +99,6 @@
     }
 
     /**
-<<<<<<< HEAD
-     * Sends a message and execute continuation when reply became available.
-     *
-     * @param message message to send
-     * @param closure closure to execute when reply became available
-     * @return Always returns message streamitself
-     * @throws InterruptedException if interrupted while waiting
-     */
-    @SuppressWarnings({"AssignmentToMethodParameter"})
-    public final <T> MessageStream sendAndContinue(final T message, Closure closure) throws InterruptedException {
-        closure = (Closure) closure.clone();
-        closure.setDelegate(this);
-        closure.setResolveStrategy(Closure.DELEGATE_FIRST);
-        return send(message, new DataCallback(closure));
-    }
-
-    /**
-=======
->>>>>>> 70d75c8b
      * Sends a message and waits for a reply. Timeouts after the specified timeout. In case of timeout returns null.
      * Returns the reply or throws an IllegalStateException, if the target actor cannot reply.
      *

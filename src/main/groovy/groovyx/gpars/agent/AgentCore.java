--- conflicted
+++ resolved
@@ -1,222 +1,3 @@
-<<<<<<< HEAD
-// GPars - Groovy Parallel Systems
-//
-// Copyright © 2008-10  The original author or authors
-//
-// Licensed under the Apache License, Version 2.0 (the "License");
-// you may not use this file except in compliance with the License.
-// You may obtain a copy of the License at
-//
-//       http://www.apache.org/licenses/LICENSE-2.0
-//
-// Unless required by applicable law or agreed to in writing, software
-// distributed under the License is distributed on an "AS IS" BASIS,
-// WITHOUT WARRANTIES OR CONDITIONS OF ANY KIND, either express or implied.
-// See the License for the specific language governing permissions and
-// limitations under the License.
-
-package groovyx.gpars.agent;
-
-import groovyx.gpars.actor.Actors;
-import groovyx.gpars.group.PGroup;
-import groovyx.gpars.scheduler.Pool;
-import org.codehaus.groovy.runtime.NullObject;
-
-import java.util.ArrayList;
-import java.util.Collections;
-import java.util.List;
-import java.util.Queue;
-import java.util.concurrent.ConcurrentLinkedQueue;
-import java.util.concurrent.atomic.AtomicIntegerFieldUpdater;
-
-/**
- * @author Vaclav Pech
- *         Date: 13.4.2010
- */
-@SuppressWarnings({"UnqualifiedStaticUsage"})
-public abstract class AgentCore implements Runnable {
-
-    /**
-     * The thread pool to use with this agent
-     */
-    private volatile Pool threadPool = Actors.defaultActorPGroup.getThreadPool();
-
-    /**
-     * Retrieves the thread pool used by the agent
-     *
-     * @return The thread pool
-     */
-    public final Pool getThreadPool() {
-        return threadPool;
-    }
-
-    /**
-     * Sets a new thread pool to be used by the agent
-     *
-     * @param threadPool The thread pool to use
-     */
-    public final void attachToThreadPool(final Pool threadPool) {
-        this.threadPool = threadPool;
-    }
-
-    /**
-     * Sets an actor group to use for task scheduling
-     *
-     * @param pGroup The pGroup to use
-     */
-    public void setPGroup(final PGroup pGroup) {
-        attachToThreadPool(pGroup.getThreadPool());
-    }
-
-    /**
-     * Fair agents give up the thread after processing each message, non-fair agents keep a thread until their message queue is empty.
-     */
-    private volatile boolean fair = false;
-
-    /**
-     * Retrieves the agent's fairness flag
-     * Fair agents give up the thread after processing each message, non-fair agents keep a thread until their message queue is empty.
-     * Non-fair agents tends to perform better than fair ones.
-     *
-     * @return True for fair agents, false for non-fair ones. Agents are non-fair by default.
-     */
-    public boolean isFair() {
-        return fair;
-    }
-
-    /**
-     * Makes the agent fair. Agents are non-fair by default.
-     * Fair agents give up the thread after processing each message, non-fair agents keep a thread until their message queue is empty.
-     * Non-fair agents tends to perform better than fair ones.
-     */
-    public void makeFair() {
-        this.fair = true;
-    }
-
-    /**
-     * Holds agent errors
-     */
-    private List<Exception> errors;
-
-    /**
-     * Incoming messages
-     */
-    private final Queue<Object> queue = new ConcurrentLinkedQueue<Object>();
-
-    /**
-     * Indicates, whether there's an active thread handling a message inside the agent's body
-     */
-    @SuppressWarnings({"FieldMayBeFinal"})
-    private volatile int active = AgentCore.PASSIVE;
-    private static final AtomicIntegerFieldUpdater<AgentCore> activeUpdater = AtomicIntegerFieldUpdater.newUpdater(AgentCore.class, "active");
-    private static final int PASSIVE = 0;
-    private static final int ACTIVE = 1;
-
-    /**
-     * Adds the message to the agent\s message queue
-     *
-     * @param message A value or a closure
-     */
-    public final void send(final Object message) {
-        queue.add(message != null ? message : NullObject.getNullObject());
-        schedule();
-    }
-
-    /**
-     * Adds the message to the agent\s message queue
-     *
-     * @param message A value or a closure
-     */
-    @SuppressWarnings({"UnusedDeclaration"})
-    public final void leftShift(final Object message) {
-        send(message);
-    }
-
-    /**
-     * Adds the message to the agent\s message queue
-     *
-     * @param message A value or a closure
-     */
-    @SuppressWarnings({"UnusedDeclaration"})
-    public final void call(final Object message) {
-        send(message);
-    }
-
-    /**
-     * Dynamically dispatches the method call
-     *
-     * @param message A value or a closure
-     */
-    abstract void handleMessage(final Object message);
-
-    /**
-     * Schedules processing of a next message, if there are some and if there isn't an active thread handling a message at the moment
-     */
-    void schedule() {
-        if (!queue.isEmpty() && activeUpdater.compareAndSet(this, PASSIVE, ACTIVE)) {
-            threadPool.execute(this);
-        }
-    }
-
-    /**
-     * Handles a single message from the message queue
-     */
-    @SuppressWarnings({"CatchGenericClass"})
-    public void run() {
-        try {
-            Object message = queue.poll();
-            while (message != null) {
-                this.handleMessage(message);
-                if (fair) break;
-                message = queue.poll();
-            }
-        } catch (Exception e) {
-            registerError(e);
-        } finally {
-            activeUpdater.set(this, PASSIVE);
-            schedule();
-        }
-    }
-
-    /**
-     * Adds the exception to the list of thrown exceptions
-     *
-     * @param e The exception to store
-     */
-    @SuppressWarnings({"MethodOnlyUsedFromInnerClass", "SynchronizedMethod"})
-    synchronized void registerError(final Exception e) {
-        if (errors == null) errors = new ArrayList<Exception>();
-        errors.add(e);
-    }
-
-    /**
-     * Retrieves a list of exception thrown within the agent's body.
-     * Clears the exception history
-     *
-     * @return A detached collection of exception that have occurred in the agent's body
-     */
-    @SuppressWarnings({"SynchronizedMethod", "ReturnOfCollectionOrArrayField"})
-    public synchronized List<Exception> getErrors() {
-        if (errors == null) return Collections.emptyList();
-        try {
-            return errors;
-        } finally {
-            errors = null;
-        }
-    }
-
-    /**
-     * Indicates whether there have been exception thrown within the agent's body.
-     *
-     * @return True, if any exceptions have occurred in the agent's body
-     */
-    @SuppressWarnings({"SynchronizedMethod"})
-    public synchronized boolean hasErrors() {
-        if (errors == null) return false;
-        return !errors.isEmpty();
-    }
-}
-=======
 // GPars - Groovy Parallel Systems
 //
 // Copyright © 2008-10  The original author or authors
@@ -383,5 +164,4 @@
         if (errors == null) return false;
         return !errors.isEmpty();
     }
-}
->>>>>>> 70d75c8b
+}
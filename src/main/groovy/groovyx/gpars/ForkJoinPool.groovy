// GPars (formerly GParallelizer)
//
// Copyright © 2008-10  The original author or authors
//
// Licensed under the Apache License, Version 2.0 (the "License");
// you may not use this file except in compliance with the License.
// You may obtain a copy of the License at
//
//       http://www.apache.org/licenses/LICENSE-2.0
//
// Unless required by applicable law or agreed to in writing, software
// distributed under the License is distributed on an "AS IS" BASIS,
// WITHOUT WARRANTIES OR CONDITIONS OF ANY KIND, either express or implied.
// See the License for the specific language governing permissions and
// limitations under the License.

package groovyx.gpars

import groovyx.gpars.util.PoolUtils
import java.lang.Thread.UncaughtExceptionHandler
import java.util.concurrent.Future
import java.util.concurrent.TimeUnit
import jsr166y.forkjoin.RecursiveTask

/**
 * Enables a ParallelArray-based (from JSR-166y) DSL on collections. In general cases the Parallel Array implementation
 * shows to be much faster (10 - 20 times) compared to the executor service implementation in ThreadPool.
 * E.g.
 <pre>
 ForkJoinPool.withPool(5) {final AtomicInteger result = new AtomicInteger(0)
 [1, 2, 3, 4, 5].eachParallel {result.addAndGet(it)}assertEquals 15, result}ForkJoinPool.withPool(5) {final List result = [1, 2, 3, 4, 5].collectParallel {it * 2}assert ([2, 4, 6, 8, 10].equals(result))}ForkJoinPool.withPool(5) {assert [1, 2, 3, 4, 5].everyParallel {it > 0}assert ![1, 2, 3, 4, 5].everyParallel {it > 1}}</pre>
 * @author Vaclav Pech
 * Date: Oct 23, 2008
 */
public class ForkJoinPool {

    /**
     * Maps threads to their appropriate thread pools
     */
    private static final ThreadLocalPools currentPoolStack = new ThreadLocalPools()

    /**
     * Caches the default pool size.
     */
    private static final int defaultPoolSize = PoolUtils.retrieveDefaultPoolSize()

    /**
     * Retrieves the pool assigned to the current thread.
     */
    protected static retrieveCurrentPool() {
        currentPoolStack.current
    }

    /**
     * Creates a new pool with the default size()
     */
    private static createPool() {
        return createPool(PoolUtils.retrieveDefaultPoolSize())
    }

    /**
     * Creates a new pool with the given size()
     */
    private static createPool(int poolSize) {
        return createPool(poolSize, createDefaultUncaughtExceptionHandler())
    }

    private static createPool(int poolSize, UncaughtExceptionHandler handler) {
        if (!(poolSize in 1..Integer.MAX_VALUE)) throw new IllegalArgumentException("Invalid value $poolSize for the pool size has been specified. Please supply a positive int number.")
        final jsr166y.forkjoin.ForkJoinPool pool = new jsr166y.forkjoin.ForkJoinPool(poolSize)
        pool.uncaughtExceptionHandler = handler
        return pool
    }

    /**
     * Creates a new instance of <i>ForkJoinPool</i>, binds it to the current thread, enables the ParallelArray DSL
     * and runs the supplied closure.
     * Within the supplied code block the <i>ForkJoinPool</i> is available as the only parameter, collections have been
     * enhanced with the <i>eachParallel()</i>, <i>collectParallel()</i> and other methods from the <i>ParallelArrayUtil</i>
     * category class.
     * E.g. calling <i>images.eachParallel{processImage(it}}</i> will call the potentially long-lasting <i>processImage()</i>
     * operation on each image in the <i>images</i> collection in parallel.
     * Be sure to synchronize all modifiable state shared by the asynchronously running closures.
     * <pre>
     * ForkJoinPool.withPool {ForkJoinPool pool ->
     *     def result = Collections.synchronizedSet(new HashSet())
     *     [1, 2, 3, 4, 5].eachParallel {Number number -> result.add(number * 10)}*     assertEquals(new HashSet([10, 20, 30, 40, 50]), result)
     *}* </pre>
     * @param cl The block of code to invoke with the DSL enabled
     */
    public static withPool(Closure cl) {
        return withPool(defaultPoolSize, cl)
    }

    /**
     * Creates a new instance of <i>ForkJoinPool</i>, binds it to the current thread, enables the ParallelArray DSL
     * and runs the supplied closure.
     * Within the supplied code block the <i>ForkJoinPool</i> is available as the only parameter, collections have been
     * enhanced with the <i>eachParallel()</i>, <i>collectParallel()</i> and other methods from the <i>ParallelArrayUtil</i>
     * category class.
     * E.g. calling <i>images.eachParallel{processImage(it}}</i> will call the potentially long-lasting <i>processImage()</i>
     * operation on each image in the <i>images</i> collection in parallel.
     * Be sure to synchronize all modifiable state shared by the asynchronously running closures.
     * <pre>
     * ForkJoinPool.withPool(5) {ForkJoinPool pool ->
     *     def result = Collections.synchronizedSet(new HashSet())
     *     [1, 2, 3, 4, 5].eachParallel {Number number -> result.add(number * 10)}*     assertEquals(new HashSet([10, 20, 30, 40, 50]), result)
     *}* </pre>
     * @param numberOfThreads Number of threads in the newly created thread pool
     * @param cl The block of code to invoke with the DSL enabled
     */
    public static withPool(int numberOfThreads, Closure cl) {
        return withPool(numberOfThreads, createDefaultUncaughtExceptionHandler(), cl)
    }

    /**
     * Creates a new instance of <i>ForkJoinPool</i>, binds it to the current thread, enables the ParallelArray DSL
     * and runs the supplied closure.
     * Within the supplied code block the <i>ForkJoinPool</i> is available as the only parameter, collections have been
     * enhanced with the <i>eachParallel()</i>, <i>collectParallel()</i> and other methods from the <i>ParallelArrayUtil</i>
     * category class.
     * E.g. calling <i>images.eachParallel{processImage(it}}</i> will call the potentially long-lasting <i>processImage()</i>
     * operation on each image in the <i>images</i> collection in parallel.
     * Be sure to synchronize all modifiable state shared by the asynchronously running closures.
     * <pre>
     * ForkJoinPool.withPool(5, handler) {ForkJoinPool pool ->
     *     def result = Collections.synchronizedSet(new HashSet())
     *     [1, 2, 3, 4, 5].eachParallel {Number number -> result.add(number * 10)}*     assertEquals(new HashSet([10, 20, 30, 40, 50]), result)
     *}* </pre>
     * @param numberOfThreads Number of threads in the newly created thread pool
     * @param handler Handler for uncaught exceptions raised in code performed by the pooled threads
     * @param cl The block of code to invoke with the DSL enabled
     */
    public static withPool(int numberOfThreads, UncaughtExceptionHandler handler, Closure cl) {
        final jsr166y.forkjoin.ForkJoinPool pool = createPool(numberOfThreads, handler)
        try {
            return withExistingPool(pool, cl)
        } finally {
            pool.shutdown()
            pool.awaitTermination(Long.MAX_VALUE, TimeUnit.MILLISECONDS)
        }
    }

    /**
     * @deprecated
     */
    public static doParallel(Closure cl) {
        return withPool(defaultPoolSize, cl)
    }

    /**
     * @deprecated
     */
    public static doParallel(int numberOfThreads, Closure cl) {
        return withPool(numberOfThreads, createDefaultUncaughtExceptionHandler(), cl)
    }

    /**
     * @deprecated
     */
    public static doParallel(int numberOfThreads, UncaughtExceptionHandler handler, Closure cl) {
        final ForkJoinPool pool = createPool(numberOfThreads, handler)
        try {
            return withExistingPool(pool, cl)
        } finally {
            pool.shutdown()
            pool.awaitTermination(Long.MAX_VALUE, TimeUnit.MILLISECONDS)
        }
    }

    /**
     * Reuses an instance of <i>ForkJoinPool</i>, binds it to the current thread, enables the ParallelArray DSL
     * and runs the supplied closure.
     * Within the supplied code block the <i>ForkJoinPool</i> is available as the only parameter, collections have been
     * enhanced with the <i>eachParallel()</i>, <i>collectParallel()</i> and other methods from the <i>ParallelArrayUtil</i>
     * category class.
     * E.g. calling <i>images.eachParallel{processImage(it}}</i> will call the potentially long-lasting <i>processImage()</i>
     * operation on each image in the <i>images</i> collection in parallel.
     * Be sure to synchronize all modifiable state shared by the asynchronously running closures.
     * <pre>
     * ForkJoinPool.withExistingPool(anotherPool) {ForkJoinPool pool ->
     *     def result = Collections.synchronizedSet(new HashSet())
     *     [1, 2, 3, 4, 5].eachParallel {Number number -> result.add(number * 10)}*     assertEquals(new HashSet([10, 20, 30, 40, 50]), result)
     *}*  </pre>
     * @param pool The thread pool to use, the pool will not be shutdown after this method returns
     */
    public static withExistingPool(jsr166y.forkjoin.ForkJoinPool pool, Closure cl) {

        currentPoolStack << pool
        def result = null
        try {
            use(ParallelArrayUtil) {
                result = cl(pool)
            }
        } finally {
            currentPoolStack.pop()
        }
        return result
    }

    /**
     * Just like withExistingPool() registers a thread pool, but doesn't install the ParallelArrayUtil category.
     * Used by ParallelEnhancer's Parallel mixins. 
     */
    static ensurePool(final jsr166y.forkjoin.ForkJoinPool pool, final Closure cl) {
        currentPoolStack << pool
        try {
            return cl(pool)
        } finally {
            currentPoolStack.pop()
        }
    }

    /**
     * Starts a ForkJoin calculation with the supplied root worker and waits for the result.
     * @param rootWorker The worker that calculates the root of the Fork/Join problem
     * @return The result of the whole calculation
     */
    public static <T> T orchestrate(final AbstractForkJoinWorker<T> rootWorker) {
        def pool = ForkJoinPool.retrieveCurrentPool()
        if (pool == null) throw new IllegalStateException("Cannot initialize ForkJoin. The pool has not been set. Perhaps, we're not inside a ForkJoinPool.withPool() block.")
        return pool.submit(rootWorker).get()
    }

    /**
<<<<<<< HEAD
     * Starts multiple closures in separate threads, collecting their return values
     * If an exception is thrown from the closure when called on any of the collection's elements,
     * it will be re-thrown in the calling thread when it calls the Future.get() method.
     * @return The result values of all closures
     * @throws AsyncException If any of the collection's elements causes the closure to throw an exception. The original exceptions will be stored in the AsyncException's concurrentExceptions field.
     */
    public static List<Object> doInParallel(Closure... closures) {
        return AsyncInvokerUtil.processResult(executeAsync(closures))
    }

    /**
     * Starts multiple closures in separate threads, collecting their return values
     * If an exception is thrown from the closure when called on any of the collection's elements,
     * it will be re-thrown in the calling thread when it calls the Future.get() method.
     * @return The result values of all closures
     * @throws AsyncException If any of the collection's elements causes the closure to throw an exception. The original exceptions will be stored in the AsyncException's concurrentExceptions field.
     */
    public static List<Object> doInParallel(List<Closure> closures) {
        return doInParallel(* closures)
    }

    /**
     * Starts multiple closures in separate threads, collecting Futures for their return values
     * If an exception is thrown from the closure when called on any of the collection's elements,
     * it will be re-thrown in the calling thread when it calls the Future.get() method.
     * @return Futures for the result values or exceptions of all closures
     */
    public static List<Future<Object>> executeAsync(Closure... closures) {
        jsr166y.forkjoin.ForkJoinPool pool = retrieveCurrentPool()
        if (pool == null) throw new IllegalStateException("No active Fork/Join thread pool available to execute closures asynchronously.")
        List<Future<Object>> result = closures.collect {cl ->
            pool.submit([compute: { cl.call() }] as RecursiveTask)
        }
        result
    }

    /**
     * Starts multiple closures in separate threads, collecting Futures for their return values
     * If an exception is thrown from the closure when called on any of the collection's elements,
     * it will be re-thrown in the calling thread when it calls the Future.get() method.
     * @return Futures for the result values or exceptions of all closures
     */
    public static List<Future<Object>> executeAsync(List<Closure> closures) {
        return executeAsync(* closures)
    }

    private static UncaughtExceptionHandler createDefaultUncaughtExceptionHandler() {
        return {Thread failedThread, Throwable throwable ->
            System.err.println "Error processing background thread ${failedThread.name}: ${throwable.message}"
            throwable.printStackTrace(System.err)
        } as UncaughtExceptionHandler
=======
     * Starts a ForkJoin calculation with the supplied root worker and waits for the result.
     * @param rootWorker The worker that calculates the root of the Fork/Join problem
     * @return The result of the whole calculation
     */
    public static <T> T orchestrate(final Object... args) {
        if (args.size() == 0) throw new IllegalArgumentException("No arguments specified to the orchestrate() method.")
        if (!(args[-1] instanceof Closure)) throw new IllegalArgumentException("A closure to run implementing the requested Fork/Join algorithm must be specified as the last argument passed to the orchestrate() method.")
        Closure code = args[-1] as Closure
        if (args.size() - 1 != code.maximumNumberOfParameters) throw new IllegalArgumentException("The supplied Fork/Join closure expects ${code.maximumNumberOfParameters} arguments while only ${args.size()} arguments have been supplied to the orchestrate() method.")
        return orchestrate(new FJWorker<T>(args))
    }
}

final class FJWorker<T> extends AbstractForkJoinWorker<T> {
    private final Closure code
    private final Object[] args

    def FJWorker(final Object... args) {
        final def size = args.size()
        assert size > 0
        this.args = size > 1 ? args[0..-2] : ([] as Object[])
        this.code = args[-1].clone();
        this.code.delegate = this
    }

    protected void forkOffChild(Object... childArgs) {
        if (childArgs.size() != args.size()) throw new IllegalArgumentException("The forkOffChild() method requires ${args.size()} arguments, but received ${childArgs.size()} parameters.")
        forkOffChild new FJWorker(* childArgs, code)
    }

    protected T computeTask() {
        return code.call(* args)
>>>>>>> b5ea23c9
    }
}<|MERGE_RESOLUTION|>--- conflicted
+++ resolved
@@ -223,7 +223,6 @@
     }
 
     /**
-<<<<<<< HEAD
      * Starts multiple closures in separate threads, collecting their return values
      * If an exception is thrown from the closure when called on any of the collection's elements,
      * it will be re-thrown in the calling thread when it calls the Future.get() method.
@@ -275,7 +274,8 @@
             System.err.println "Error processing background thread ${failedThread.name}: ${throwable.message}"
             throwable.printStackTrace(System.err)
         } as UncaughtExceptionHandler
-=======
+    }
+    /**
      * Starts a ForkJoin calculation with the supplied root worker and waits for the result.
      * @param rootWorker The worker that calculates the root of the Fork/Join problem
      * @return The result of the whole calculation
@@ -308,6 +308,5 @@
 
     protected T computeTask() {
         return code.call(* args)
->>>>>>> b5ea23c9
     }
 }
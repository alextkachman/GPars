<<<<<<< HEAD
<?xml version="1.0" encoding="UTF-8"?>
<project relativePaths="false" version="4">
  <component name="AntConfiguration">
    <defaultAnt bundledAnt="true" />
    <buildFile url="file://$PROJECT_DIR$/build.xml">
      <additionalClassPath />
      <antReference projectDefault="true" />
      <customJdkName value="" />
      <maximumHeapSize value="128" />
      <maximumStackSize value="2" />
      <properties />
    </buildFile>
  </component>
  <component name="BuildJarProjectSettings">
    <option name="BUILD_JARS_ON_MAKE" value="false" />
  </component>
  <component name="CodeStyleSettingsManager">
    <option name="PER_PROJECT_SETTINGS">
      <value>
        <ADDITIONAL_INDENT_OPTIONS fileType="java">
          <option name="INDENT_SIZE" value="4" />
          <option name="CONTINUATION_INDENT_SIZE" value="8" />
          <option name="TAB_SIZE" value="4" />
          <option name="USE_TAB_CHARACTER" value="false" />
          <option name="SMART_TABS" value="false" />
          <option name="LABEL_INDENT_SIZE" value="0" />
          <option name="LABEL_INDENT_ABSOLUTE" value="false" />
        </ADDITIONAL_INDENT_OPTIONS>
        <ADDITIONAL_INDENT_OPTIONS fileType="jsp">
          <option name="INDENT_SIZE" value="4" />
          <option name="CONTINUATION_INDENT_SIZE" value="8" />
          <option name="TAB_SIZE" value="4" />
          <option name="USE_TAB_CHARACTER" value="false" />
          <option name="SMART_TABS" value="false" />
          <option name="LABEL_INDENT_SIZE" value="0" />
          <option name="LABEL_INDENT_ABSOLUTE" value="false" />
        </ADDITIONAL_INDENT_OPTIONS>
        <ADDITIONAL_INDENT_OPTIONS fileType="xml">
          <option name="INDENT_SIZE" value="4" />
          <option name="CONTINUATION_INDENT_SIZE" value="8" />
          <option name="TAB_SIZE" value="4" />
          <option name="USE_TAB_CHARACTER" value="false" />
          <option name="SMART_TABS" value="false" />
          <option name="LABEL_INDENT_SIZE" value="0" />
          <option name="LABEL_INDENT_ABSOLUTE" value="false" />
        </ADDITIONAL_INDENT_OPTIONS>
      </value>
    </option>
    <option name="USE_PER_PROJECT_SETTINGS" value="false" />
  </component>
  <component name="CompilerConfiguration">
    <option name="DEFAULT_COMPILER" value="Javac" />
    <option name="DEPLOY_AFTER_MAKE" value="0" />
    <resourceExtensions>
      <entry name=".+\.(properties|xml|html|dtd|tld)" />
      <entry name=".+\.(gif|png|jpeg|jpg)" />
    </resourceExtensions>
    <wildcardResourcePatterns>
      <entry name="?*.properties" />
      <entry name="?*.xml" />
      <entry name="?*.gif" />
      <entry name="?*.png" />
      <entry name="?*.jpeg" />
      <entry name="?*.jpg" />
      <entry name="?*.html" />
      <entry name="?*.dtd" />
      <entry name="?*.tld" />
      <entry name="?*.ftl" />
    </wildcardResourcePatterns>
  </component>
  <component name="CopyrightManager" default="">
    <module2copyright />
  </component>
  <component name="DependenciesAnalyzeManager">
    <option name="myForwardDirection" value="false" />
  </component>
  <component name="DependencyValidationManager">
    <option name="SKIP_IMPORT_STATEMENTS" value="false" />
  </component>
  <component name="EclipseCompilerSettings">
    <option name="DEBUGGING_INFO" value="true" />
    <option name="GENERATE_NO_WARNINGS" value="true" />
    <option name="DEPRECATION" value="false" />
    <option name="ADDITIONAL_OPTIONS_STRING" value="" />
    <option name="MAXIMUM_HEAP_SIZE" value="128" />
  </component>
  <component name="EclipseEmbeddedCompilerSettings">
    <option name="DEBUGGING_INFO" value="true" />
    <option name="GENERATE_NO_WARNINGS" value="true" />
    <option name="DEPRECATION" value="false" />
    <option name="ADDITIONAL_OPTIONS_STRING" value="" />
    <option name="MAXIMUM_HEAP_SIZE" value="128" />
  </component>
  <component name="Encoding" useUTFGuessing="true" native2AsciiForPropertiesFiles="false" defaultCharsetForPropertiesFiles="UTF-8">
    <file url="file://$PROJECT_DIR$" charset="UTF-8" />
    <file url="file://$PROJECT_DIR$/src/main/groovy/org/gparallelizer/dataflow/operator/DataFlowOperator.groovy" charset="UTF-8" />
    <file url="file://$PROJECT_DIR$/src/main/groovy/org/gparallelizer/remote/RemoteConnection.java" charset="UTF-8" />
    <file url="file://$PROJECT_DIR$/src/main/groovy/org/gparallelizer/remote/RemoteHost.java" charset="UTF-8" />
    <file url="file://$PROJECT_DIR$/src/main/groovy/org/gparallelizer/remote/messages" charset="UTF-8" />
    <file url="file://$PROJECT_DIR$/src/main/groovy/org/gparallelizer/remote/messages/HostIdMsg.java" charset="UTF-8" />
    <file url="file://$PROJECT_DIR$/src/main/groovy/org/gparallelizer/remote/messages/NodeConnectedMsg.java" charset="UTF-8" />
    <file url="file://$PROJECT_DIR$/src/main/groovy/org/gparallelizer/remote/messages/NodeDisconnectedMsg.java" charset="UTF-8" />
    <file url="file://$PROJECT_DIR$/src/main/groovy/org/gparallelizer/remote/netty" charset="UTF-8" />
    <file url="file://$PROJECT_DIR$/src/main/groovy/org/gparallelizer/scheduler" charset="UTF-8" />
    <file url="file://$PROJECT_DIR$/src/main/groovy/org/gparallelizer/transformations" charset="UTF-8" />
    <file url="file://$PROJECT_DIR$/src/main/resources/META-INF" charset="UTF-8" />
    <file url="file://$PROJECT_DIR$/src/test" charset="UTF-8" />
  </component>
  <component name="EntryPointsManager">
    <entry_points version="2.0" />
  </component>
  <component name="FacetAutodetectingManager">
    <autodetection-disabled>
      <facet-type id="Gant_Groovy">
        <modules>
          <module name="Parallelizer_IDEA9">
            <files>
              <file url="file://$PROJECT_DIR$/build.gradle" />
            </files>
          </module>
        </modules>
      </facet-type>
    </autodetection-disabled>
  </component>
  <component name="IdProvider" IDEtalkID="798405833E980F6DBFE0C8BDAEEB0CA9" />
  <component name="InspectionProjectProfileManager">
    <option name="PROJECT_PROFILE" value="Project Default" />
    <option name="USE_PROJECT_PROFILE" value="true" />
    <version value="1.0" />
    <profiles>
      <profile version="1.0" is_locked="false">
        <option name="myName" value="Project Default" />
        <option name="myLocal" value="false" />
        <inspection_tool class="AbstractClassExtendsConcreteClass" enabled="true" level="WARNING" enabled_by_default="true" />
        <inspection_tool class="AbstractClassNeverImplemented" enabled="true" level="WARNING" enabled_by_default="true" />
        <inspection_tool class="AbstractClassWithOnlyOneDirectInheritor" enabled="true" level="WARNING" enabled_by_default="true" />
        <inspection_tool class="AbstractClassWithoutAbstractMethods" enabled="true" level="WARNING" enabled_by_default="true" />
        <inspection_tool class="AbstractMethodCallInConstructor" enabled="true" level="WARNING" enabled_by_default="true" />
        <inspection_tool class="AbstractMethodOverridesAbstractMethod" enabled="true" level="WARNING" enabled_by_default="true" />
        <inspection_tool class="AbstractMethodOverridesConcreteMethod" enabled="true" level="WARNING" enabled_by_default="true" />
        <inspection_tool class="AbstractMethodWithMissingImplementations" enabled="true" level="WARNING" enabled_by_default="true" />
        <inspection_tool class="AccessToNonThreadSafeStaticFieldFromInstance" enabled="true" level="WARNING" enabled_by_default="true">
          <option name="nonThreadSafeTypes" value="java.text.DateFormat,java.util.Calendar" />
        </inspection_tool>
        <inspection_tool class="AccessToStaticFieldLockedOnInstance" enabled="true" level="WARNING" enabled_by_default="true" />
        <inspection_tool class="AmbiguousMethodCall" enabled="true" level="WARNING" enabled_by_default="true" />
        <inspection_tool class="AnnotationClass" enabled="true" level="WARNING" enabled_by_default="true" />
        <inspection_tool class="AnnotationNamingConvention" enabled="true" level="WARNING" enabled_by_default="true">
          <option name="m_regex" value="[A-Z][A-Za-z\d]*" />
          <option name="m_minLength" value="8" />
          <option name="m_maxLength" value="64" />
        </inspection_tool>
        <inspection_tool class="AnonymousClassComplexity" enabled="true" level="WARNING" enabled_by_default="true">
          <option name="m_limit" value="3" />
        </inspection_tool>
        <inspection_tool class="AnonymousClassMethodCount" enabled="true" level="WARNING" enabled_by_default="true">
          <option name="m_limit" value="1" />
        </inspection_tool>
        <inspection_tool class="AnonymousClassVariableHidesContainingMethodVariable" enabled="true" level="WARNING" enabled_by_default="true" />
        <inspection_tool class="AnonymousFunctionJS" enabled="true" level="WARNING" enabled_by_default="true" />
        <inspection_tool class="ArchaicSystemPropertyAccess" enabled="true" level="WARNING" enabled_by_default="true" />
        <inspection_tool class="ArithmeticOnVolatileField" enabled="true" level="WARNING" enabled_by_default="true" />
        <inspection_tool class="AssertAsName" enabled="true" level="WARNING" enabled_by_default="true" />
        <inspection_tool class="AssertEqualsMayBeAssertSame" enabled="true" level="WARNING" enabled_by_default="true" />
        <inspection_tool class="AssertsWithoutMessages" enabled="true" level="WARNING" enabled_by_default="true" />
        <inspection_tool class="AssignmentResultUsedJS" enabled="true" level="WARNING" enabled_by_default="true" />
        <inspection_tool class="AssignmentToCatchBlockParameter" enabled="true" level="WARNING" enabled_by_default="true" />
        <inspection_tool class="AssignmentToCollectionFieldFromParameter" enabled="true" level="WARNING" enabled_by_default="true">
          <option name="ignorePrivateMethods" value="true" />
        </inspection_tool>
        <inspection_tool class="AssignmentToDateFieldFromParameter" enabled="true" level="WARNING" enabled_by_default="true">
          <option name="ignorePrivateMethods" value="true" />
        </inspection_tool>
        <inspection_tool class="AssignmentToForLoopParameter" enabled="true" level="WARNING" enabled_by_default="true">
          <option name="m_checkForeachParameters" value="false" />
        </inspection_tool>
        <inspection_tool class="AssignmentToForLoopParameterJS" enabled="true" level="WARNING" enabled_by_default="true" />
        <inspection_tool class="AssignmentToFunctionParameterJS" enabled="true" level="WARNING" enabled_by_default="true" />
        <inspection_tool class="AssignmentToMethodParameter" enabled="true" level="WARNING" enabled_by_default="true">
          <option name="ignoreTransformationOfOriginalParameter" value="false" />
        </inspection_tool>
        <inspection_tool class="AssignmentToStaticFieldFromInstanceMethod" enabled="true" level="WARNING" enabled_by_default="true" />
        <inspection_tool class="AssignmentUsedAsCondition" enabled="true" level="WARNING" enabled_by_default="true" />
        <inspection_tool class="AutoBoxing" enabled="true" level="WARNING" enabled_by_default="true">
          <option name="ignoreAddedToCollection" value="false" />
        </inspection_tool>
        <inspection_tool class="AutoUnboxing" enabled="true" level="WARNING" enabled_by_default="true" />
        <inspection_tool class="AwaitNotInLoop" enabled="true" level="WARNING" enabled_by_default="true" />
        <inspection_tool class="AwaitWithoutCorrespondingSignal" enabled="true" level="WARNING" enabled_by_default="true" />
        <inspection_tool class="BadExceptionCaught" enabled="true" level="WARNING" enabled_by_default="true">
          <option name="exceptionsString" value="java.lang.NullPointerException,java.lang.IllegalMonitorStateException,java.lang.ArrayIndexOutOfBoundsException" />
        </inspection_tool>
        <inspection_tool class="BadExceptionDeclared" enabled="true" level="WARNING" enabled_by_default="true">
          <option name="exceptionsString" value="java.lang.Throwable,java.lang.Exception,java.lang.Error,java.lang.RuntimeException,java.lang.NullPointerException,java.lang.ClassCastException,java.lang.ArrayIndexOutOfBoundsException" />
          <option name="ignoreTestCases" value="false" />
        </inspection_tool>
        <inspection_tool class="BadOddness" enabled="true" level="WARNING" enabled_by_default="true" />
        <inspection_tool class="BeforeClassOrAfterClassIsPublicStaticVoidNoArg" enabled="true" level="WARNING" enabled_by_default="true" />
        <inspection_tool class="BeforeOrAfterIsPublicVoidNoArg" enabled="true" level="WARNING" enabled_by_default="true" />
        <inspection_tool class="BigDecimalEquals" enabled="true" level="WARNING" enabled_by_default="true" />
        <inspection_tool class="BlockStatementJS" enabled="true" level="WARNING" enabled_by_default="true" />
        <inspection_tool class="BooleanMethodNameMustStartWithQuestion" enabled="true" level="WARNING" enabled_by_default="true">
          <option name="questionString" value="is,can,has,should,could,will,shall,check,contains,equals,add,put,remove,startsWith,endsWith" />
        </inspection_tool>
        <inspection_tool class="BreakStatementJS" enabled="true" level="WARNING" enabled_by_default="true" />
        <inspection_tool class="BreakStatementWithLabel" enabled="true" level="WARNING" enabled_by_default="true" />
        <inspection_tool class="BreakStatementWithLabelJS" enabled="true" level="WARNING" enabled_by_default="true" />
        <inspection_tool class="BusyWait" enabled="true" level="WARNING" enabled_by_default="true" />
        <inspection_tool class="CStyleArrayDeclaration" enabled="true" level="WARNING" enabled_by_default="true" />
        <inspection_tool class="CachedNumberConstructorCall" enabled="true" level="WARNING" enabled_by_default="true" />
        <inspection_tool class="CallToNativeMethodWhileLocked" enabled="true" level="WARNING" enabled_by_default="true" />
        <inspection_tool class="CallToSimpleGetterInClass" enabled="true" level="WARNING" enabled_by_default="true">
          <option name="ignoreGetterCallsOnOtherObjects" value="false" />
        </inspection_tool>
        <inspection_tool class="CallToSimpleSetterInClass" enabled="true" level="WARNING" enabled_by_default="true">
          <option name="ignoreSetterCallsOnOtherObjects" value="false" />
        </inspection_tool>
        <inspection_tool class="CallToStringConcatCanBeReplacedByOperator" enabled="true" level="WARNING" enabled_by_default="true" />
        <inspection_tool class="CallerJS" enabled="true" level="WARNING" enabled_by_default="true" />
        <inspection_tool class="CastConflictsWithInstanceof" enabled="true" level="WARNING" enabled_by_default="true" />
        <inspection_tool class="CastThatLosesPrecision" enabled="true" level="WARNING" enabled_by_default="true">
          <option name="ignoreIntegerCharCasts" value="false" />
        </inspection_tool>
        <inspection_tool class="CastToIncompatibleInterface" enabled="true" level="WARNING" enabled_by_default="true" />
        <inspection_tool class="CatchGenericClass" enabled="true" level="WARNING" enabled_by_default="true" />
        <inspection_tool class="ChainedEquality" enabled="true" level="WARNING" enabled_by_default="true" />
        <inspection_tool class="ChainedEqualityJS" enabled="true" level="WARNING" enabled_by_default="true" />
        <inspection_tool class="ChainedFunctionCallJS" enabled="true" level="WARNING" enabled_by_default="true" />
        <inspection_tool class="ChannelResource" enabled="true" level="WARNING" enabled_by_default="true" />
        <inspection_tool class="CharUsedInArithmeticContext" enabled="true" level="WARNING" enabled_by_default="true" />
        <inspection_tool class="CharacterComparison" enabled="true" level="WARNING" enabled_by_default="true" />
        <inspection_tool class="CheckForOutOfMemoryOnLargeArrayAllocation" enabled="true" level="WARNING" enabled_by_default="true">
          <option name="m_limit" value="64" />
        </inspection_tool>
        <inspection_tool class="CheckedExceptionClass" enabled="true" level="WARNING" enabled_by_default="true" />
        <inspection_tool class="ClassComplexity" enabled="true" level="WARNING" enabled_by_default="true">
          <option name="m_limit" value="80" />
        </inspection_tool>
        <inspection_tool class="ClassCoupling" enabled="true" level="WARNING" enabled_by_default="true">
          <option name="m_includeJavaClasses" value="false" />
          <option name="m_includeLibraryClasses" value="false" />
          <option name="m_limit" value="15" />
        </inspection_tool>
        <inspection_tool class="ClassEscapesItsScope" enabled="true" level="WARNING" enabled_by_default="true" />
        <inspection_tool class="ClassInTopLevelPackage" enabled="true" level="WARNING" enabled_by_default="true" />
        <inspection_tool class="ClassInitializer" enabled="true" level="WARNING" enabled_by_default="true" />
        <inspection_tool class="ClassLoaderInstantiation" enabled="true" level="WARNING" enabled_by_default="true" />
        <inspection_tool class="ClassMayBeInterface" enabled="true" level="WARNING" enabled_by_default="true" />
        <inspection_tool class="ClassNameDiffersFromFileName" enabled="true" level="WARNING" enabled_by_default="true" />
        <inspection_tool class="ClassNameSameAsAncestorName" enabled="true" level="WARNING" enabled_by_default="true" />
        <inspection_tool class="ClassReferencesSubclass" enabled="true" level="WARNING" enabled_by_default="true" />
        <inspection_tool class="ClassUnconnectedToPackage" enabled="true" level="WARNING" enabled_by_default="true" />
        <inspection_tool class="ClassWithMultipleLoggers" enabled="true" level="WARNING" enabled_by_default="true">
          <option name="loggerClassName" value="java.util.logging.Logger" />
        </inspection_tool>
        <inspection_tool class="ClassWithTooManyDependencies" enabled="true" level="WARNING" enabled_by_default="true">
          <option name="limit" value="10" />
        </inspection_tool>
        <inspection_tool class="ClassWithTooManyDependents" enabled="true" level="WARNING" enabled_by_default="true">
          <option name="limit" value="10" />
        </inspection_tool>
        <inspection_tool class="ClassWithTooManyTransitiveDependencies" enabled="true" level="WARNING" enabled_by_default="true">
          <option name="limit" value="35" />
        </inspection_tool>
        <inspection_tool class="ClassWithTooManyTransitiveDependents" enabled="true" level="WARNING" enabled_by_default="true">
          <option name="limit" value="35" />
        </inspection_tool>
        <inspection_tool class="ClassWithoutToString" level="WARNING" enabled="true" />
        <inspection_tool class="CloneCallsConstructors" enabled="true" level="WARNING" enabled_by_default="true" />
        <inspection_tool class="CloneInNonCloneableClass" enabled="true" level="WARNING" enabled_by_default="true" />
        <inspection_tool class="CloneableClassInSecureContext" enabled="true" level="WARNING" enabled_by_default="true" />
        <inspection_tool class="CloneableImplementsClone" enabled="true" level="WARNING" enabled_by_default="true">
          <option name="m_ignoreCloneableDueToInheritance" value="false" />
        </inspection_tool>
        <inspection_tool class="CollectionAddedToSelf" enabled="true" level="WARNING" enabled_by_default="true" />
        <inspection_tool class="CollectionContainsUrl" enabled="true" level="WARNING" enabled_by_default="true" />
        <inspection_tool class="CollectionsFieldAccessReplaceableByMethodCall" enabled="true" level="WARNING" enabled_by_default="true" />
        <inspection_tool class="CollectionsMustHaveInitialCapacity" enabled="true" level="WARNING" enabled_by_default="true" />
        <inspection_tool class="CommaExpressionJS" enabled="true" level="WARNING" enabled_by_default="true" />
        <inspection_tool class="ComparableImplementedButEqualsNotOverridden" enabled="true" level="WARNING" enabled_by_default="true" />
        <inspection_tool class="ComparatorNotSerializable" enabled="true" level="WARNING" enabled_by_default="true" />
        <inspection_tool class="CompareToUsesNonFinalVariable" enabled="true" level="WARNING" enabled_by_default="true" />
        <inspection_tool class="ComparisonOfShortAndChar" enabled="true" level="WARNING" enabled_by_default="true" />
        <inspection_tool class="ComparisonToNaN" enabled="true" level="WARNING" enabled_by_default="true" />
        <inspection_tool class="ConditionSignal" enabled="true" level="WARNING" enabled_by_default="true" />
        <inspection_tool class="ConditionalExpressionJS" enabled="true" level="WARNING" enabled_by_default="true" />
        <inspection_tool class="ConditionalExpressionWithIdenticalBranches" enabled="true" level="WARNING" enabled_by_default="true" />
        <inspection_tool class="ConditionalExpressionWithIdenticalBranchesJS" enabled="true" level="WARNING" enabled_by_default="true" />
        <inspection_tool class="ConfusingElse" enabled="true" level="WARNING" enabled_by_default="true" />
        <inspection_tool class="ConfusingFloatingPointLiteral" enabled="true" level="WARNING" enabled_by_default="true" />
        <inspection_tool class="ConfusingFloatingPointLiteralJS" enabled="true" level="WARNING" enabled_by_default="true" />
        <inspection_tool class="ConfusingMainMethod" enabled="true" level="WARNING" enabled_by_default="true" />
        <inspection_tool class="ConfusingOctalEscape" enabled="true" level="WARNING" enabled_by_default="true" />
        <inspection_tool class="ConfusingPlusesOrMinusesJS" enabled="true" level="WARNING" enabled_by_default="true" />
        <inspection_tool class="ConnectionResource" enabled="true" level="WARNING" enabled_by_default="true" />
        <inspection_tool class="ConstantDeclaredInAbstractClass" enabled="true" level="WARNING" enabled_by_default="true" />
        <inspection_tool class="ConstantMathCall" enabled="true" level="WARNING" enabled_by_default="true" />
        <inspection_tool class="ConstantOnLHSOfComparison" enabled="true" level="WARNING" enabled_by_default="true" />
        <inspection_tool class="ConstantOnLHSOfComparisonJS" enabled="true" level="WARNING" enabled_by_default="true" />
        <inspection_tool class="ConstantOnRHSOfComparisonJS" enabled="true" level="WARNING" enabled_by_default="true" />
        <inspection_tool class="ConstantStringIntern" enabled="true" level="WARNING" enabled_by_default="true" />
        <inspection_tool class="ConstantValueVariableUse" enabled="true" level="WARNING" enabled_by_default="true" />
        <inspection_tool class="ConstructorCount" enabled="true" level="WARNING" enabled_by_default="true">
          <option name="m_limit" value="5" />
        </inspection_tool>
        <inspection_tool class="ContinueStatement" enabled="true" level="WARNING" enabled_by_default="true" />
        <inspection_tool class="ContinueStatementJS" enabled="true" level="WARNING" enabled_by_default="true" />
        <inspection_tool class="ContinueStatementWithLabel" enabled="true" level="WARNING" enabled_by_default="true" />
        <inspection_tool class="ContinueStatementWithLabelJS" enabled="true" level="WARNING" enabled_by_default="true" />
        <inspection_tool class="ConvertAnnotations" enabled="true" level="WARNING" enabled_by_default="true" />
        <inspection_tool class="ConvertJavadoc" enabled="true" level="WARNING" enabled_by_default="true" />
        <inspection_tool class="ConvertOldAnnotations" enabled="true" level="WARNING" enabled_by_default="true" />
        <inspection_tool class="CovariantCompareTo" enabled="true" level="WARNING" enabled_by_default="true" />
        <inspection_tool class="CovariantEquals" enabled="true" level="WARNING" enabled_by_default="true" />
        <inspection_tool class="CssConvertColorToHexInspection" enabled="true" level="WARNING" enabled_by_default="true" />
        <inspection_tool class="CssConvertColorToRgbInspection" enabled="true" level="WARNING" enabled_by_default="true" />
        <inspection_tool class="CustomClassloader" enabled="true" level="WARNING" enabled_by_default="true" />
        <inspection_tool class="CustomSecurityManager" enabled="true" level="WARNING" enabled_by_default="true" />
        <inspection_tool class="CyclicClassDependency" enabled="true" level="WARNING" enabled_by_default="true" />
        <inspection_tool class="CyclicPackageDependency" enabled="true" level="WARNING" enabled_by_default="true" />
        <inspection_tool class="CyclomaticComplexity" enabled="true" level="WARNING" enabled_by_default="true">
          <option name="m_limit" value="10" />
        </inspection_tool>
        <inspection_tool class="CyclomaticComplexityJS" enabled="true" level="WARNING" enabled_by_default="true">
          <option name="m_limit" value="10" />
        </inspection_tool>
        <inspection_tool class="DateToString" enabled="true" level="WARNING" enabled_by_default="true" />
        <inspection_tool class="DebuggerStatementJS" enabled="true" level="WARNING" enabled_by_default="true" />
        <inspection_tool class="DeclareCollectionAsInterface" enabled="true" level="WARNING" enabled_by_default="true">
          <option name="ignoreLocalVariables" value="false" />
          <option name="ignorePrivateMethodsAndFields" value="false" />
        </inspection_tool>
        <inspection_tool class="DefaultNotLastCaseInSwitch" enabled="true" level="WARNING" enabled_by_default="true" />
        <inspection_tool class="DefaultNotLastCaseInSwitchJS" enabled="true" level="WARNING" enabled_by_default="true" />
        <inspection_tool class="DeserializableClassInSecureContext" enabled="true" level="WARNING" enabled_by_default="true" />
        <inspection_tool class="DisjointPackage" enabled="true" level="WARNING" enabled_by_default="true" />
        <inspection_tool class="DivideByZero" enabled="true" level="WARNING" enabled_by_default="true" />
        <inspection_tool class="DivideByZeroJS" enabled="true" level="WARNING" enabled_by_default="true" />
        <inspection_tool class="DocumentWriteJS" enabled="true" level="WARNING" enabled_by_default="true" />
        <inspection_tool class="DollarSignInName" enabled="true" level="WARNING" enabled_by_default="true" />
        <inspection_tool class="DoubleCheckedLocking" enabled="true" level="WARNING" enabled_by_default="true">
          <option name="ignoreOnVolatileVariables" value="false" />
        </inspection_tool>
        <inspection_tool class="DoubleNegation" enabled="true" level="WARNING" enabled_by_default="true" />
        <inspection_tool class="DriverManagerGetConnection" enabled="true" level="WARNING" enabled_by_default="true" />
        <inspection_tool class="DuplicateBooleanBranch" enabled="true" level="WARNING" enabled_by_default="true" />
        <inspection_tool class="DuplicateCondition" enabled="true" level="WARNING" enabled_by_default="true">
          <option name="ignoreMethodCalls" value="false" />
        </inspection_tool>
        <inspection_tool class="DuplicateConditionJS" enabled="true" level="WARNING" enabled_by_default="true" />
        <inspection_tool class="DuplicatePropertyInspection" enabled="true" level="WARNING" enabled_by_default="true">
          <option name="CURRENT_FILE" value="true" />
          <option name="MODULE_WITH_DEPENDENCIES" value="false" />
          <option name="CHECK_DUPLICATE_VALUES" value="true" />
          <option name="CHECK_DUPLICATE_KEYS" value="true" />
          <option name="CHECK_DUPLICATE_KEYS_WITH_DIFFERENT_VALUES" value="true" />
        </inspection_tool>
        <inspection_tool class="DuplicateStringLiteralInspection" enabled="true" level="WARNING" enabled_by_default="true">
          <option name="MIN_STRING_LENGTH" value="5" />
          <option name="IGNORE_PROPERTY_KEYS" value="false" />
        </inspection_tool>
        <inspection_tool class="DynamicallyGeneratedCodeJS" enabled="true" level="WARNING" enabled_by_default="true" />
        <inspection_tool class="EmptyCatchBlockJS" enabled="true" level="WARNING" enabled_by_default="true" />
        <inspection_tool class="EmptyClass" enabled="true" level="WARNING" enabled_by_default="true" />
        <inspection_tool class="EmptyFinallyBlockJS" enabled="true" level="WARNING" enabled_by_default="true" />
        <inspection_tool class="EmptyInitializer" enabled="true" level="WARNING" enabled_by_default="true" />
        <inspection_tool class="EmptySynchronizedStatement" enabled="true" level="WARNING" enabled_by_default="true" />
        <inspection_tool class="EmptyTryBlockJS" enabled="true" level="WARNING" enabled_by_default="true" />
        <inspection_tool class="EnumAsName" enabled="true" level="WARNING" enabled_by_default="true" />
        <inspection_tool class="EnumClass" enabled="true" level="WARNING" enabled_by_default="true" />
        <inspection_tool class="EnumSwitchStatementWhichMissesCases" enabled="true" level="WARNING" enabled_by_default="true">
          <option name="ignoreSwitchStatementsWithDefault" value="false" />
        </inspection_tool>
        <inspection_tool class="EnumeratedClassNamingConvention" enabled="true" level="WARNING" enabled_by_default="true">
          <option name="m_regex" value="[A-Z][A-Za-z\d]*" />
          <option name="m_minLength" value="8" />
          <option name="m_maxLength" value="64" />
        </inspection_tool>
        <inspection_tool class="EnumeratedConstantNamingConvention" enabled="true" level="WARNING" enabled_by_default="true">
          <option name="m_regex" value="[A-Z][A-Za-z\d]*" />
          <option name="m_minLength" value="5" />
          <option name="m_maxLength" value="32" />
        </inspection_tool>
        <inspection_tool class="EnumerationCanBeIteration" enabled="true" level="WARNING" enabled_by_default="true" />
        <inspection_tool class="EqualityComparisonWithCoercionJS" enabled="true" level="WARNING" enabled_by_default="true" />
        <inspection_tool class="EqualsAndHashcode" enabled="true" level="WARNING" enabled_by_default="true" />
        <inspection_tool class="EqualsCalledOnEnumConstant" enabled="true" level="WARNING" enabled_by_default="true" />
        <inspection_tool class="EqualsHashCodeCalledOnUrl" enabled="true" level="WARNING" enabled_by_default="true" />
        <inspection_tool class="EqualsUsesNonFinalVariable" enabled="true" level="WARNING" enabled_by_default="true" />
        <inspection_tool class="ErrorRethrown" enabled="true" level="WARNING" enabled_by_default="true" />
        <inspection_tool class="ExceptionFromCatchWhichDoesntWrap" enabled="true" level="WARNING" enabled_by_default="true">
          <option name="ignoreGetMessage" value="false" />
        </inspection_tool>
        <inspection_tool class="ExceptionNameDoesntEndWithException" enabled="true" level="WARNING" enabled_by_default="true" />
        <inspection_tool class="ExtendsConcreteCollection" enabled="true" level="WARNING" enabled_by_default="true" />
        <inspection_tool class="ExtendsThread" enabled="true" level="WARNING" enabled_by_default="true" />
        <inspection_tool class="ExtendsUtilityClass" enabled="true" level="WARNING" enabled_by_default="true" />
        <inspection_tool class="ExternalizableWithSerializationMethods" enabled="true" level="WARNING" enabled_by_default="true" />
        <inspection_tool class="FallthruInSwitchStatement" enabled="true" level="WARNING" enabled_by_default="true" />
        <inspection_tool class="FieldAccessedSynchronizedAndUnsynchronized" enabled="true" level="WARNING" enabled_by_default="true">
          <option name="countGettersAndSetters" value="false" />
        </inspection_tool>
        <inspection_tool class="FieldCount" enabled="true" level="WARNING" enabled_by_default="true">
          <option name="m_countConstantFields" value="false" />
          <option name="m_considerStaticFinalFieldsConstant" value="false" />
          <option name="m_limit" value="10" />
        </inspection_tool>
        <inspection_tool class="FieldHasSetterButNoGetter" enabled="true" level="WARNING" enabled_by_default="true" />
        <inspection_tool class="FieldHidesSuperclassField" enabled="true" level="WARNING" enabled_by_default="true">
          <option name="m_ignoreInvisibleFields" value="true" />
        </inspection_tool>
        <inspection_tool class="FieldMayBeFinal" enabled="true" level="WARNING" enabled_by_default="true" />
        <inspection_tool class="FieldMayBeStatic" enabled="true" level="WARNING" enabled_by_default="true" />
        <inspection_tool class="FinalMethodInFinalClass" enabled="true" level="WARNING" enabled_by_default="true" />
        <inspection_tool class="Finalize" enabled="true" level="WARNING" enabled_by_default="true" />
        <inspection_tool class="FinalizeNotProtected" enabled="true" level="WARNING" enabled_by_default="true" />
        <inspection_tool class="FloatingPointEquality" enabled="true" level="WARNING" enabled_by_default="true" />
        <inspection_tool class="ForLoopReplaceableByWhile" enabled="true" level="WARNING" enabled_by_default="true">
          <option name="m_ignoreLoopsWithoutConditions" value="false" />
        </inspection_tool>
        <inspection_tool class="ForLoopReplaceableByWhileJS" enabled="true" level="WARNING" enabled_by_default="true">
          <option name="m_ignoreLoopsWithoutConditions" value="false" />
        </inspection_tool>
        <inspection_tool class="ForLoopThatDoesntUseLoopVariable" enabled="true" level="WARNING" enabled_by_default="true" />
        <inspection_tool class="ForLoopThatDoesntUseLoopVariableJS" enabled="true" level="WARNING" enabled_by_default="true" />
        <inspection_tool class="ForLoopWithMissingComponent" enabled="true" level="WARNING" enabled_by_default="true">
          <option name="ignoreCollectionLoops" value="false" />
        </inspection_tool>
        <inspection_tool class="FunctionNamingConventionJS" enabled="true" level="WARNING" enabled_by_default="true">
          <option name="m_regex" value="[a-z][A-Za-z]*" />
          <option name="m_minLength" value="4" />
          <option name="m_maxLength" value="32" />
        </inspection_tool>
        <inspection_tool class="FunctionWithMultipleLoopsJS" enabled="true" level="WARNING" enabled_by_default="true" />
        <inspection_tool class="FunctionWithMultipleReturnPointsJS" enabled="true" level="WARNING" enabled_by_default="true" />
        <inspection_tool class="GroovyAccessToStaticFieldLockedOnInstance" enabled="true" level="WARNING" enabled_by_default="true" />
        <inspection_tool class="GroovyAnnotationNamingConvention" enabled="true" level="WARNING" enabled_by_default="true">
          <option name="m_regex" value="[A-Z][A-Za-z\d]*" />
          <option name="m_minLength" value="8" />
          <option name="m_maxLength" value="64" />
        </inspection_tool>
        <inspection_tool class="GroovyAssignmentCanBeOperatorAssignment" enabled="true" level="WARNING" enabled_by_default="true">
          <option name="ignoreLazyOperators" value="true" />
          <option name="ignoreObscureOperators" value="false" />
        </inspection_tool>
        <inspection_tool class="GroovyAssignmentToForLoopParameter" enabled="true" level="WARNING" enabled_by_default="true" />
        <inspection_tool class="GroovyAssignmentToMethodParameter" enabled="true" level="WARNING" enabled_by_default="true" />
        <inspection_tool class="GroovyBreak" enabled="true" level="WARNING" enabled_by_default="true" />
        <inspection_tool class="GroovyBusyWait" enabled="true" level="WARNING" enabled_by_default="true" />
        <inspection_tool class="GroovyConditionalCanBeConditionalCall" enabled="true" level="WARNING" enabled_by_default="true" />
        <inspection_tool class="GroovyConditionalCanBeElvis" enabled="true" level="WARNING" enabled_by_default="true" />
        <inspection_tool class="GroovyConditionalWithIdenticalBranches" enabled="true" level="WARNING" enabled_by_default="true" />
        <inspection_tool class="GroovyContinue" enabled="true" level="WARNING" enabled_by_default="true" />
        <inspection_tool class="GroovyContinueOrBreakFromFinallyBlock" enabled="true" level="WARNING" enabled_by_default="true" />
        <inspection_tool class="GroovyDoubleCheckedLocking" enabled="true" level="WARNING" enabled_by_default="true">
          <option name="ignoreOnVolatileVariables" value="false" />
        </inspection_tool>
        <inspection_tool class="GroovyDuplicateSwitchBranch" enabled="true" level="WARNING" enabled_by_default="true" />
        <inspection_tool class="GroovyEmptyCatchBlock" enabled="true" level="WARNING" enabled_by_default="true" />
        <inspection_tool class="GroovyEmptyFinallyBlock" enabled="true" level="WARNING" enabled_by_default="true" />
        <inspection_tool class="GroovyEmptySyncBlock" enabled="true" level="WARNING" enabled_by_default="true" />
        <inspection_tool class="GroovyEmptyTryBlock" enabled="true" level="WARNING" enabled_by_default="true" />
        <inspection_tool class="GroovyEnumerationNamingConvention" enabled="true" level="WARNING" enabled_by_default="true">
          <option name="m_regex" value="[A-Z][A-Za-z\d]*" />
          <option name="m_minLength" value="8" />
          <option name="m_maxLength" value="64" />
        </inspection_tool>
        <inspection_tool class="GroovyGetterCallCanBePropertyAccess" enabled="true" level="WARNING" enabled_by_default="true" />
        <inspection_tool class="GroovyIfStatementWithIdenticalBranches" enabled="true" level="WARNING" enabled_by_default="true" />
        <inspection_tool class="GroovyIfStatementWithTooManyBranches" enabled="true" level="WARNING" enabled_by_default="true">
          <option name="m_limit" value="3" />
        </inspection_tool>
        <inspection_tool class="GroovyInterfaceNamingConvention" enabled="true" level="WARNING" enabled_by_default="true">
          <option name="m_regex" value="[A-Z][A-Za-z\d]*" />
          <option name="m_minLength" value="8" />
          <option name="m_maxLength" value="64" />
        </inspection_tool>
        <inspection_tool class="GroovyListGetCanBeKeyedAccess" enabled="true" level="WARNING" enabled_by_default="true" />
        <inspection_tool class="GroovyListSetCanBeKeyedAccess" enabled="true" level="WARNING" enabled_by_default="true" />
        <inspection_tool class="GroovyLoopStatementThatDoesntLoop" enabled="true" level="WARNING" enabled_by_default="true" />
        <inspection_tool class="GroovyMapGetCanBeKeyedAccess" enabled="true" level="WARNING" enabled_by_default="true" />
        <inspection_tool class="GroovyMapPutCanBeKeyedAccess" enabled="true" level="WARNING" enabled_by_default="true" />
        <inspection_tool class="GroovyMethodWithMoreThanThreeNegations" enabled="true" level="WARNING" enabled_by_default="true" />
        <inspection_tool class="GroovyMultipleReturnPointsPerMethod" enabled="true" level="WARNING" enabled_by_default="true">
          <option name="m_limit" value="1" />
        </inspection_tool>
        <inspection_tool class="GroovyNegatedConditional" enabled="true" level="WARNING" enabled_by_default="true" />
        <inspection_tool class="GroovyNegatedIf" enabled="true" level="WARNING" enabled_by_default="true" />
        <inspection_tool class="GroovyNestedAssignment" enabled="true" level="WARNING" enabled_by_default="true" />
        <inspection_tool class="GroovyNestedConditional" enabled="true" level="WARNING" enabled_by_default="true" />
        <inspection_tool class="GroovyNestedSwitch" enabled="true" level="WARNING" enabled_by_default="true" />
        <inspection_tool class="GroovyNestedSynchronizedStatement" enabled="true" level="WARNING" enabled_by_default="true" />
        <inspection_tool class="GroovyNonShortCircuitBoolean" enabled="true" level="WARNING" enabled_by_default="true" />
        <inspection_tool class="GroovyNotifyWhileNotSynchronized" enabled="true" level="WARNING" enabled_by_default="true" />
        <inspection_tool class="GroovyOctalInteger" enabled="true" level="WARNING" enabled_by_default="true" />
        <inspection_tool class="GroovyOverlyComplexArithmeticExpression" enabled="true" level="WARNING" enabled_by_default="true">
          <option name="m_limit" value="3" />
        </inspection_tool>
        <inspection_tool class="GroovyOverlyComplexBooleanExpression" enabled="true" level="WARNING" enabled_by_default="true">
          <option name="m_limit" value="3" />
        </inspection_tool>
        <inspection_tool class="GroovyOverlyComplexMethod" enabled="true" level="WARNING" enabled_by_default="true">
          <option name="m_limit" value="10" />
        </inspection_tool>
        <inspection_tool class="GroovyOverlyLongMethod" enabled="true" level="WARNING" enabled_by_default="true">
          <option name="m_limit" value="30" />
        </inspection_tool>
        <inspection_tool class="GroovyOverlyNestedMethod" enabled="true" level="WARNING" enabled_by_default="true">
          <option name="m_limit" value="5" />
        </inspection_tool>
        <inspection_tool class="GroovyPublicFieldAccessedInSynchronizedContext" enabled="true" level="WARNING" enabled_by_default="true" />
        <inspection_tool class="GroovyResultOfAssignmentUsed" enabled="true" level="WARNING" enabled_by_default="true" />
        <inspection_tool class="GroovyResultOfIncrementOrDecrementUsed" enabled="true" level="WARNING" enabled_by_default="true" />
        <inspection_tool class="GroovyReturnFromClosureCanBeImplicit" enabled="true" level="WARNING" enabled_by_default="true" />
        <inspection_tool class="GroovyReturnFromFinallyBlock" enabled="true" level="WARNING" enabled_by_default="true" />
        <inspection_tool class="GroovySetterCallCanBePropertyAccess" enabled="true" level="WARNING" enabled_by_default="true" />
        <inspection_tool class="GroovySwitchStatementWithNoDefault" enabled="true" level="WARNING" enabled_by_default="true" />
        <inspection_tool class="GroovySynchronizationOnNonFinalField" enabled="true" level="WARNING" enabled_by_default="true" />
        <inspection_tool class="GroovySynchronizationOnThis" enabled="true" level="WARNING" enabled_by_default="true" />
        <inspection_tool class="GroovySynchronizationOnVariableInitializedWithLiteral" enabled="true" level="WARNING" enabled_by_default="true" />
        <inspection_tool class="GroovySynchronizedMethod" enabled="true" level="WARNING" enabled_by_default="true" />
        <inspection_tool class="GroovySystemRunFinalizersOnExit" enabled="true" level="WARNING" enabled_by_default="true" />
        <inspection_tool class="GroovyThreadStopSuspendResume" enabled="true" level="WARNING" enabled_by_default="true" />
        <inspection_tool class="GroovyThrowFromFinallyBlock" enabled="true" level="WARNING" enabled_by_default="true" />
        <inspection_tool class="GroovyUnconditionalWait" enabled="true" level="WARNING" enabled_by_default="true" />
        <inspection_tool class="GroovyUnsynchronizedMethodOverridesSynchronizedMethod" enabled="true" level="WARNING" enabled_by_default="true" />
        <inspection_tool class="GroovyUnusedCatchParameter" enabled="true" level="WARNING" enabled_by_default="true" />
        <inspection_tool class="GroovyWaitCallNotInLoop" enabled="true" level="WARNING" enabled_by_default="true" />
        <inspection_tool class="GroovyWaitWhileNotSynchronized" enabled="true" level="WARNING" enabled_by_default="true" />
        <inspection_tool class="GroovyWhileLoopSpinsOnField" enabled="true" level="WARNING" enabled_by_default="true">
          <option name="ignoreNonEmtpyLoops" value="false" />
        </inspection_tool>
        <inspection_tool class="HardcodedFileSeparators" enabled="true" level="WARNING" enabled_by_default="true">
          <option name="m_recognizeExampleMediaType" value="false" />
        </inspection_tool>
        <inspection_tool class="HashCodeUsesNonFinalVariable" enabled="true" level="WARNING" enabled_by_default="true" />
        <inspection_tool class="HibernateResource" enabled="true" level="WARNING" enabled_by_default="true" />
        <inspection_tool class="IOResource" enabled="true" level="WARNING" enabled_by_default="true" />
        <inspection_tool class="IfStatementWithIdenticalBranches" enabled="true" level="WARNING" enabled_by_default="true" />
        <inspection_tool class="IfStatementWithIdenticalBranchesJS" enabled="true" level="WARNING" enabled_by_default="true" />
        <inspection_tool class="IfStatementWithTooManyBranches" enabled="true" level="WARNING" enabled_by_default="true">
          <option name="m_limit" value="3" />
        </inspection_tool>
        <inspection_tool class="IfStatementWithTooManyBranchesJS" enabled="true" level="WARNING" enabled_by_default="true">
          <option name="m_limit" value="3" />
        </inspection_tool>
        <inspection_tool class="ImplicitNumericConversion" enabled="true" level="WARNING" enabled_by_default="true">
          <option name="ignoreWideningConversions" value="false" />
          <option name="ignoreCharConversions" value="false" />
          <option name="ignoreConstantConversions" value="false" />
        </inspection_tool>
        <inspection_tool class="IncrementDecrementResultUsedJS" enabled="true" level="WARNING" enabled_by_default="true" />
        <inspection_tool class="IncrementDecrementUsedAsExpression" enabled="true" level="WARNING" enabled_by_default="true" />
        <inspection_tool class="IndexOfReplaceableByContains" enabled="true" level="WARNING" enabled_by_default="true" />
        <inspection_tool class="InnerClassMayBeStatic" enabled="true" level="WARNING" enabled_by_default="true" />
        <inspection_tool class="InnerClassOnInterface" enabled="true" level="WARNING" enabled_by_default="true">
          <option name="m_ignoreInnerInterfaces" value="false" />
        </inspection_tool>
        <inspection_tool class="InnerClassVariableHidesOuterClassVariable" enabled="true" level="WARNING" enabled_by_default="true">
          <option name="m_ignoreInvisibleFields" value="true" />
        </inspection_tool>
        <inspection_tool class="InnerHTMLJS" enabled="true" level="WARNING" enabled_by_default="true" />
        <inspection_tool class="InstanceVariableInitialization" enabled="true" level="WARNING" enabled_by_default="true">
          <option name="m_ignorePrimitives" value="false" />
        </inspection_tool>
        <inspection_tool class="InstanceVariableUninitializedUse" enabled="true" level="WARNING" enabled_by_default="true">
          <option name="m_ignorePrimitives" value="false" />
        </inspection_tool>
        <inspection_tool class="InstanceofCatchParameter" enabled="true" level="WARNING" enabled_by_default="true" />
        <inspection_tool class="InstanceofChain" enabled="true" level="WARNING" enabled_by_default="true" />
        <inspection_tool class="InstanceofIncompatibleInterface" enabled="true" level="WARNING" enabled_by_default="true" />
        <inspection_tool class="InstanceofThis" enabled="true" level="WARNING" enabled_by_default="true" />
        <inspection_tool class="InstantiationOfUtilityClass" enabled="true" level="WARNING" enabled_by_default="true" />
        <inspection_tool class="IntegerDivisionInFloatingPointContext" enabled="true" level="WARNING" enabled_by_default="true" />
        <inspection_tool class="IntegerMultiplicationImplicitCastToLong" enabled="true" level="WARNING" enabled_by_default="true" />
        <inspection_tool class="InterfaceNeverImplemented" enabled="true" level="WARNING" enabled_by_default="true">
          <option name="ignoreInterfacesThatOnlyDeclareConstants" value="false" />
        </inspection_tool>
        <inspection_tool class="InterfaceWithOnlyOneDirectInheritor" enabled="true" level="WARNING" enabled_by_default="true" />
        <inspection_tool class="IteratorHasNextCallsIteratorNext" enabled="true" level="WARNING" enabled_by_default="true" />
        <inspection_tool class="IteratorNextDoesNotThrowNoSuchElementException" enabled="true" level="WARNING" enabled_by_default="true" />
        <inspection_tool class="JDBCExecuteWithNonConstantString" enabled="true" level="WARNING" enabled_by_default="true" />
        <inspection_tool class="JDBCPrepareStatementWithNonConstantString" enabled="true" level="WARNING" enabled_by_default="true" />
        <inspection_tool class="JDBCResource" enabled="true" level="WARNING" enabled_by_default="true" />
        <inspection_tool class="JNDIResource" enabled="true" level="WARNING" enabled_by_default="true" />
        <inspection_tool class="JUnit4AnnotatedMethodInJUnit3TestCase" enabled="true" level="WARNING" enabled_by_default="true" />
        <inspection_tool class="JUnitAbstractTestClassNamingConvention" enabled="true" level="WARNING" enabled_by_default="true">
          <option name="m_regex" value="[A-Z][A-Za-z\d]*TestCase" />
          <option name="m_minLength" value="12" />
          <option name="m_maxLength" value="64" />
        </inspection_tool>
        <inspection_tool class="JUnitTestClassNamingConvention" enabled="true" level="WARNING" enabled_by_default="true">
          <option name="m_regex" value="[A-Z][A-Za-z\d]*Test" />
          <option name="m_minLength" value="8" />
          <option name="m_maxLength" value="64" />
        </inspection_tool>
        <inspection_tool class="JUnitTestNG" enabled="true" level="WARNING" enabled_by_default="true" />
        <inspection_tool class="JavaLangImport" enabled="true" level="WARNING" enabled_by_default="true" />
        <inspection_tool class="JavaLangReflect" enabled="true" level="WARNING" enabled_by_default="true" />
        <inspection_tool class="KeySetIterationMayUseEntrySet" enabled="true" level="WARNING" enabled_by_default="true" />
        <inspection_tool class="LabeledStatement" enabled="true" level="WARNING" enabled_by_default="true" />
        <inspection_tool class="LabeledStatementJS" enabled="true" level="WARNING" enabled_by_default="true" />
        <inspection_tool class="LengthOneStringInIndexOf" enabled="true" level="WARNING" enabled_by_default="true" />
        <inspection_tool class="LengthOneStringsInConcatenation" enabled="true" level="WARNING" enabled_by_default="true" />
        <inspection_tool class="LimitedScopeInnerClass" enabled="true" level="WARNING" enabled_by_default="true" />
        <inspection_tool class="ListIndexOfReplaceableByContains" enabled="true" level="WARNING" enabled_by_default="true" />
        <inspection_tool class="LiteralAsArgToStringEquals" enabled="true" level="WARNING" enabled_by_default="true" />
        <inspection_tool class="LoadLibraryWithNonConstantString" enabled="true" level="WARNING" enabled_by_default="true" />
        <inspection_tool class="LocalCanBeFinal" enabled="true" level="WARNING" enabled_by_default="true">
          <option name="REPORT_VARIABLES" value="true" />
          <option name="REPORT_PARAMETERS" value="true" />
        </inspection_tool>
        <inspection_tool class="LocalVariableHidingMemberVariable" enabled="true" level="WARNING" enabled_by_default="true">
          <option name="m_ignoreInvisibleFields" value="true" />
          <option name="m_ignoreStaticMethods" value="true" />
        </inspection_tool>
        <inspection_tool class="LocalVariableNamingConventionJS" enabled="true" level="WARNING" enabled_by_default="true">
          <option name="m_regex" value="[a-z][A-Za-z]*" />
          <option name="m_minLength" value="1" />
          <option name="m_maxLength" value="32" />
        </inspection_tool>
        <inspection_tool class="LogStatementGuardedByLogCondition" enabled="true" level="WARNING" enabled_by_default="true">
          <option name="loggerClassName" value="java.util.logging.Logger" />
          <option name="loggerMethodAndconditionMethodNames" value="fine,isLoggable(java.util.logging.Level.FINE),finer,isLoggable(java.util.logging.Level.FINER),finest,isLoggable(java.util.logging.Level.FINEST)" />
        </inspection_tool>
        <inspection_tool class="LoggerInitializedWithForeignClass" enabled="true" level="WARNING" enabled_by_default="true">
          <option name="loggerClassName" value="org.apache.log4j.Logger" />
          <option name="loggerFactoryMethodName" value="getLogger" />
        </inspection_tool>
        <inspection_tool class="LoggingConditionDisagreesWithLogStatement" enabled="true" level="WARNING" enabled_by_default="true" />
        <inspection_tool class="LongLiteralsEndingWithLowercaseL" enabled="true" level="WARNING" enabled_by_default="true" />
        <inspection_tool class="LoopConditionNotUpdatedInsideLoop" enabled="true" level="WARNING" enabled_by_default="true">
          <option name="ignoreIterators" value="false" />
        </inspection_tool>
        <inspection_tool class="LoopWithImplicitTerminationCondition" enabled="true" level="WARNING" enabled_by_default="true" />
        <inspection_tool class="LossyEncoding" enabled="true" level="WARNING" enabled_by_default="true" />
        <inspection_tool class="MagicNumber" enabled="true" level="WARNING" enabled_by_default="true">
          <option name="m_ignoreInHashCode" value="true" />
        </inspection_tool>
        <inspection_tool class="MagicNumberJS" enabled="true" level="WARNING" enabled_by_default="true" />
        <inspection_tool class="MapReplaceableByEnumMap" enabled="true" level="WARNING" enabled_by_default="true" />
        <inspection_tool class="MarkerInterface" enabled="true" level="WARNING" enabled_by_default="true" />
        <inspection_tool class="MethodCount" enabled="true" level="WARNING" enabled_by_default="true">
          <option name="m_limit" value="20" />
          <option name="ignoreGettersAndSetters" value="false" />
        </inspection_tool>
        <inspection_tool class="MethodCoupling" enabled="true" level="WARNING" enabled_by_default="true">
          <option name="m_includeJavaClasses" value="false" />
          <option name="m_includeLibraryClasses" value="false" />
          <option name="m_limit" value="10" />
        </inspection_tool>
        <inspection_tool class="MethodMayBeStatic" enabled="true" level="WARNING" enabled_by_default="true">
          <option name="m_onlyPrivateOrFinal" value="false" />
          <option name="m_ignoreEmptyMethods" value="true" />
        </inspection_tool>
        <inspection_tool class="MethodMayBeSynchronized" enabled="true" level="WARNING" enabled_by_default="true" />
        <inspection_tool class="MethodNameSameAsParentName" enabled="true" level="WARNING" enabled_by_default="true" />
        <inspection_tool class="MethodNamesDifferOnlyByCase" enabled="true" level="WARNING" enabled_by_default="true" />
        <inspection_tool class="MethodOnlyUsedFromInnerClass" enabled="true" level="WARNING" enabled_by_default="true">
          <option name="ignoreMethodsAccessedFromAnonymousClass" value="false" />
        </inspection_tool>
        <inspection_tool class="MethodOverloadsParentMethod" enabled="true" level="WARNING" enabled_by_default="true" />
        <inspection_tool class="MethodOverridesPackageLocalMethod" enabled="true" level="WARNING" enabled_by_default="true" />
        <inspection_tool class="MethodOverridesPrivateMethod" enabled="true" level="WARNING" enabled_by_default="true" />
        <inspection_tool class="MethodOverridesStaticMethod" enabled="true" level="WARNING" enabled_by_default="true" />
        <inspection_tool class="MethodReturnAlwaysConstant" enabled="true" level="WARNING" enabled_by_default="true" />
        <inspection_tool class="MethodWithMultipleLoops" enabled="true" level="WARNING" enabled_by_default="true" />
        <inspection_tool class="MisorderedAssertEqualsParameters" enabled="true" level="WARNING" enabled_by_default="true" />
        <inspection_tool class="MissingDeprecatedAnnotation" enabled="true" level="WARNING" enabled_by_default="true" />
        <inspection_tool class="MissingOverrideAnnotation" enabled="true" level="WARNING" enabled_by_default="true" />
        <inspection_tool class="MissortedModifiers" enabled="true" level="WARNING" enabled_by_default="true">
          <option name="m_requireAnnotationsFirst" value="true" />
        </inspection_tool>
        <inspection_tool class="MisspelledCompareTo" enabled="true" level="WARNING" enabled_by_default="true" />
        <inspection_tool class="MisspelledEquals" enabled="true" level="WARNING" enabled_by_default="true" />
        <inspection_tool class="MisspelledHashcode" enabled="true" level="WARNING" enabled_by_default="true" />
        <inspection_tool class="MisspelledSetUp" enabled="true" level="WARNING" enabled_by_default="true" />
        <inspection_tool class="MisspelledTearDown" enabled="true" level="WARNING" enabled_by_default="true" />
        <inspection_tool class="MisspelledToString" enabled="true" level="WARNING" enabled_by_default="true" />
        <inspection_tool class="ModuleWithTooFewClasses" enabled="true" level="WARNING" enabled_by_default="true">
          <option name="limit" value="10" />
        </inspection_tool>
        <inspection_tool class="ModuleWithTooManyClasses" enabled="true" level="WARNING" enabled_by_default="true">
          <option name="limit" value="100" />
        </inspection_tool>
        <inspection_tool class="MultipleDeclaration" enabled="true" level="WARNING" enabled_by_default="true" />
        <inspection_tool class="MultipleTopLevelClassesInFile" enabled="true" level="WARNING" enabled_by_default="true" />
        <inspection_tool class="MultipleTypedDeclaration" enabled="true" level="WARNING" enabled_by_default="true" />
        <inspection_tool class="MultiplyOrDivideByPowerOfTwo" enabled="true" level="WARNING" enabled_by_default="true">
          <option name="checkDivision" value="false" />
        </inspection_tool>
        <inspection_tool class="NakedNotify" enabled="true" level="WARNING" enabled_by_default="true" />
        <inspection_tool class="NativeMethods" enabled="true" level="WARNING" enabled_by_default="true" />
        <inspection_tool class="NegatedConditional" enabled="true" level="WARNING" enabled_by_default="true">
          <option name="m_ignoreNegatedNullComparison" value="true" />
        </inspection_tool>
        <inspection_tool class="NegatedConditionalExpressionJS" enabled="true" level="WARNING" enabled_by_default="true" />
        <inspection_tool class="NegatedIfElse" enabled="true" level="WARNING" enabled_by_default="true">
          <option name="m_ignoreNegatedNullComparison" value="true" />
        </inspection_tool>
        <inspection_tool class="NegatedIfStatementJS" enabled="true" level="WARNING" enabled_by_default="true" />
        <inspection_tool class="NestedAssignmentJS" enabled="true" level="WARNING" enabled_by_default="true" />
        <inspection_tool class="NestedConditionalExpression" enabled="true" level="WARNING" enabled_by_default="true" />
        <inspection_tool class="NestedConditionalExpressionJS" enabled="true" level="WARNING" enabled_by_default="true" />
        <inspection_tool class="NestedFunctionCallJS" enabled="true" level="WARNING" enabled_by_default="true" />
        <inspection_tool class="NestedFunctionJS" enabled="true" level="WARNING" enabled_by_default="true">
          <option name="m_includeAnonymousFunctions" value="false" />
        </inspection_tool>
        <inspection_tool class="NestedSwitchStatement" enabled="true" level="WARNING" enabled_by_default="true" />
        <inspection_tool class="NestedSwitchStatementJS" enabled="true" level="WARNING" enabled_by_default="true" />
        <inspection_tool class="NestedSynchronizedStatement" enabled="true" level="WARNING" enabled_by_default="true" />
        <inspection_tool class="NestingDepth" enabled="true" level="WARNING" enabled_by_default="true">
          <option name="m_limit" value="5" />
        </inspection_tool>
        <inspection_tool class="NestingDepthJS" enabled="true" level="WARNING" enabled_by_default="true">
          <option name="m_limit" value="5" />
        </inspection_tool>
        <inspection_tool class="NonBlockStatementBodyJS" enabled="true" level="WARNING" enabled_by_default="true" />
        <inspection_tool class="NonBooleanMethodNameMayNotStartWithQuestion" enabled="true" level="WARNING" enabled_by_default="true">
          <option name="questionString" value="is,can,has,should,could,will,shall,check,contains,equals,startsWith,endsWith" />
        </inspection_tool>
        <inspection_tool class="NonCommentSourceStatements" enabled="true" level="WARNING" enabled_by_default="true">
          <option name="m_limit" value="30" />
        </inspection_tool>
        <inspection_tool class="NonExceptionNameEndsWithException" enabled="true" level="WARNING" enabled_by_default="true" />
        <inspection_tool class="NonFinalClone" enabled="true" level="WARNING" enabled_by_default="true" />
        <inspection_tool class="NonFinalFieldOfException" enabled="true" level="WARNING" enabled_by_default="true" />
        <inspection_tool class="NonFinalStaticVariableUsedInClassInitialization" enabled="true" level="WARNING" enabled_by_default="true" />
        <inspection_tool class="NonProtectedConstructorInAbstractClass" enabled="true" level="WARNING" enabled_by_default="true">
          <option name="m_ignoreNonPublicClasses" value="false" />
        </inspection_tool>
        <inspection_tool class="NonReproducibleMathCall" enabled="true" level="WARNING" enabled_by_default="true" />
        <inspection_tool class="NonSerializableFieldInSerializableClass" enabled="true" level="WARNING" enabled_by_default="true">
          <option name="superClassString" value="java.awt.Component" />
        </inspection_tool>
        <inspection_tool class="NonSerializableObjectBoundToHttpSession" enabled="true" level="WARNING" enabled_by_default="true" />
        <inspection_tool class="NonSerializableObjectPassedToObjectStream" enabled="true" level="WARNING" enabled_by_default="true" />
        <inspection_tool class="NonSerializableWithSerialVersionUIDField" enabled="true" level="WARNING" enabled_by_default="true" />
        <inspection_tool class="NonSerializableWithSerializationMethods" enabled="true" level="WARNING" enabled_by_default="true" />
        <inspection_tool class="NonShortCircuitBoolean" enabled="true" level="WARNING" enabled_by_default="true" />
        <inspection_tool class="NonShortCircuitBooleanExpressionJS" enabled="true" level="WARNING" enabled_by_default="true" />
        <inspection_tool class="NonStaticFinalLogger" enabled="true" level="WARNING" enabled_by_default="true">
          <option name="loggerClassName" value="java.util.logging.Logger" />
        </inspection_tool>
        <inspection_tool class="NonStaticInnerClassInSecureContext" enabled="true" level="WARNING" enabled_by_default="true" />
        <inspection_tool class="NonSynchronizedMethodOverridesSynchronizedMethod" enabled="true" level="WARNING" enabled_by_default="true" />
        <inspection_tool class="NonThreadSafeLazyInitialization" enabled="true" level="WARNING" enabled_by_default="true" />
        <inspection_tool class="NoopMethodInAbstractClass" enabled="true" level="WARNING" enabled_by_default="true" />
        <inspection_tool class="NotifyCalledOnCondition" enabled="true" level="WARNING" enabled_by_default="true" />
        <inspection_tool class="NotifyNotInSynchronizedContext" enabled="true" level="WARNING" enabled_by_default="true" />
        <inspection_tool class="NotifyWithoutCorrespondingWait" enabled="true" level="WARNING" enabled_by_default="true" />
        <inspection_tool class="NumericToString" enabled="true" level="WARNING" enabled_by_default="true" />
        <inspection_tool class="ObjectAllocationIgnoredJS" enabled="true" level="WARNING" enabled_by_default="true" />
        <inspection_tool class="ObjectEquality" enabled="true" level="WARNING" enabled_by_default="true">
          <option name="m_ignoreEnums" value="true" />
          <option name="m_ignoreClassObjects" value="false" />
          <option name="m_ignorePrivateConstructors" value="false" />
        </inspection_tool>
        <inspection_tool class="ObjectNotify" enabled="true" level="WARNING" enabled_by_default="true" />
        <inspection_tool class="ObjectToString" enabled="true" level="WARNING" enabled_by_default="true" />
        <inspection_tool class="ObsoleteCollection" enabled="true" level="WARNING" enabled_by_default="true">
          <option name="ignoreLibraryArguments" value="false" />
        </inspection_tool>
        <inspection_tool class="OctalAndDecimalIntegersMixed" enabled="true" level="WARNING" enabled_by_default="true" />
        <inspection_tool class="OctalIntegerJS" enabled="true" level="WARNING" enabled_by_default="true" />
        <inspection_tool class="OverloadedVarargsMethod" enabled="true" level="WARNING" enabled_by_default="true" />
        <inspection_tool class="OverlyComplexArithmeticExpression" enabled="true" level="WARNING" enabled_by_default="true">
          <option name="m_limit" value="6" />
        </inspection_tool>
        <inspection_tool class="OverlyComplexArithmeticExpressionJS" enabled="true" level="WARNING" enabled_by_default="true">
          <option name="m_limit" value="6" />
        </inspection_tool>
        <inspection_tool class="OverlyComplexBooleanExpression" enabled="true" level="WARNING" enabled_by_default="true">
          <option name="m_limit" value="3" />
          <option name="m_ignorePureConjunctionsDisjunctions" value="true" />
        </inspection_tool>
        <inspection_tool class="OverlyComplexBooleanExpressionJS" enabled="true" level="WARNING" enabled_by_default="true">
          <option name="m_limit" value="3" />
        </inspection_tool>
        <inspection_tool class="OverlyLargePrimitiveArrayInitializer" enabled="true" level="WARNING" enabled_by_default="true">
          <option name="m_limit" value="64" />
        </inspection_tool>
        <inspection_tool class="OverlyStrongTypeCast" enabled="true" level="WARNING" enabled_by_default="true">
          <option name="ignoreInMatchingInstanceof" value="false" />
        </inspection_tool>
        <inspection_tool class="OverridableMethodCallDuringObjectConstruction" enabled="true" level="WARNING" enabled_by_default="true" />
        <inspection_tool class="OverriddenMethodCallDuringObjectConstruction" enabled="true" level="WARNING" enabled_by_default="true" />
        <inspection_tool class="PackageInMultipleModules" enabled="true" level="WARNING" enabled_by_default="true" />
        <inspection_tool class="PackageVisibleField" enabled="true" level="WARNING" enabled_by_default="true" />
        <inspection_tool class="PackageVisibleInnerClass" enabled="true" level="WARNING" enabled_by_default="true">
          <option name="ignoreEnums" value="false" />
        </inspection_tool>
        <inspection_tool class="PackageWithTooFewClasses" enabled="true" level="WARNING" enabled_by_default="true">
          <option name="limit" value="3" />
        </inspection_tool>
        <inspection_tool class="PackageWithTooManyClasses" enabled="true" level="WARNING" enabled_by_default="true">
          <option name="limit" value="10" />
        </inspection_tool>
        <inspection_tool class="ParameterNameDiffersFromOverriddenParameter" enabled="true" level="WARNING" enabled_by_default="true">
          <option name="m_ignoreSingleCharacterNames" value="false" />
          <option name="m_ignoreOverridesOfLibraryMethods" value="false" />
        </inspection_tool>
        <inspection_tool class="ParameterNamingConvention" enabled="true" level="WARNING" enabled_by_default="true">
          <option name="m_regex" value="[a-z][A-Za-z\d]*" />
          <option name="m_minLength" value="1" />
          <option name="m_maxLength" value="20" />
        </inspection_tool>
        <inspection_tool class="ParameterNamingConventionJS" enabled="true" level="WARNING" enabled_by_default="true">
          <option name="m_regex" value="[a-z][A-Za-z]*" />
          <option name="m_minLength" value="1" />
          <option name="m_maxLength" value="32" />
        </inspection_tool>
        <inspection_tool class="ParametersPerConstructor" enabled="true" level="WARNING" enabled_by_default="true">
          <option name="m_limit" value="5" />
        </inspection_tool>
        <inspection_tool class="ParametersPerFunctionJS" enabled="true" level="WARNING" enabled_by_default="true">
          <option name="m_limit" value="5" />
        </inspection_tool>
        <inspection_tool class="ParametersPerMethod" enabled="true" level="WARNING" enabled_by_default="true">
          <option name="m_limit" value="5" />
        </inspection_tool>
        <inspection_tool class="PlatformDetectionJS" enabled="true" level="WARNING" enabled_by_default="true" />
        <inspection_tool class="PointlessIndexOfComparison" enabled="true" level="WARNING" enabled_by_default="true" />
        <inspection_tool class="PrivateMemberAccessBetweenOuterAndInnerClass" enabled="true" level="WARNING" enabled_by_default="true" />
        <inspection_tool class="ProtectedField" enabled="true" level="WARNING" enabled_by_default="true" />
        <inspection_tool class="ProtectedInnerClass" enabled="true" level="WARNING" enabled_by_default="true">
          <option name="ignoreEnums" value="false" />
        </inspection_tool>
        <inspection_tool class="ProtectedMemberInFinalClass" enabled="true" level="WARNING" enabled_by_default="true" />
        <inspection_tool class="PublicConstructorInNonPublicClass" enabled="true" level="WARNING" enabled_by_default="true" />
        <inspection_tool class="PublicField" enabled="true" level="WARNING" enabled_by_default="true">
          <option name="ignoreEnums" value="false" />
        </inspection_tool>
        <inspection_tool class="PublicFieldAccessedInSynchronizedContext" enabled="true" level="WARNING" enabled_by_default="true" />
        <inspection_tool class="PublicInnerClass" enabled="true" level="WARNING" enabled_by_default="true">
          <option name="ignoreEnums" value="false" />
        </inspection_tool>
        <inspection_tool class="PublicStaticArrayField" enabled="true" level="WARNING" enabled_by_default="true" />
        <inspection_tool class="PublicStaticCollectionField" enabled="true" level="WARNING" enabled_by_default="true" />
        <inspection_tool class="QuestionableName" enabled="true" level="WARNING" enabled_by_default="true">
          <option name="nameString" value="aa,abc,bad,bar,bar2,baz,baz1,baz2,baz3,bb,blah,bogus,bool,cc,dd,defau1t,dummy,dummy2,ee,fa1se,ff,foo,foo1,foo2,foo3,foobar,four,fred,fred1,fred2,gg,hh,hello,hello1,hello2,hello3,ii,nu11,one,silly,silly2,string,two,that,then,three,whi1e,var" />
        </inspection_tool>
        <inspection_tool class="QuirksModeInspectionTool" enabled="true" level="WARNING" enabled_by_default="true">
          <option name="IE50" value="false" />
          <option name="IE55" value="false" />
          <option name="IE6" value="true" />
          <option name="IE7" value="true" />
          <option name="IE_MAC" value="false" />
          <option name="MOZILLA" value="true" />
          <option name="OPERA7" value="false" />
          <option name="OPERA8" value="false" />
          <option name="OPERA85" value="true" />
          <option name="OPERA9" value="true" />
          <option name="SAFARI" value="true" />
        </inspection_tool>
        <inspection_tool class="RandomDoubleForRandomInteger" enabled="true" level="WARNING" enabled_by_default="true" />
        <inspection_tool class="ReadObjectAndWriteObjectPrivate" enabled="true" level="WARNING" enabled_by_default="true" />
        <inspection_tool class="ReadObjectInitialization" enabled="true" level="WARNING" enabled_by_default="true" />
        <inspection_tool class="ReadResolveAndWriteReplaceProtected" enabled="true" level="WARNING" enabled_by_default="true" />
        <inspection_tool class="RecordStoreResource" enabled="true" level="WARNING" enabled_by_default="true" />
        <inspection_tool class="RedundantFieldInitialization" enabled="true" level="WARNING" enabled_by_default="true" />
        <inspection_tool class="RedundantImplements" enabled="true" level="WARNING" enabled_by_default="true">
          <option name="ignoreSerializable" value="false" />
          <option name="ignoreCloneable" value="false" />
        </inspection_tool>
        <inspection_tool class="RedundantImport" enabled="true" level="WARNING" enabled_by_default="true" />
        <inspection_tool class="RedundantMethodOverride" enabled="true" level="WARNING" enabled_by_default="true" />
        <inspection_tool class="RedundantStringFormatCall" enabled="true" level="WARNING" enabled_by_default="true" />
        <inspection_tool class="RedundantSuppression" enabled="true" level="WARNING" enabled_by_default="true" />
        <inspection_tool class="RedundantThrowsDeclaration" enabled="true" level="WARNING" enabled_by_default="true" />
        <inspection_tool class="ReplaceAllDot" enabled="true" level="WARNING" enabled_by_default="true" />
        <inspection_tool class="ReplaceAssignmentWithOperatorAssignment" enabled="true" level="WARNING" enabled_by_default="true">
          <option name="ignoreLazyOperators" value="true" />
          <option name="ignoreObscureOperators" value="false" />
        </inspection_tool>
        <inspection_tool class="ReplaceAssignmentWithOperatorAssignmentJS" enabled="true" level="WARNING" enabled_by_default="true" />
        <inspection_tool class="ResultOfObjectAllocationIgnored" enabled="true" level="WARNING" enabled_by_default="true" />
        <inspection_tool class="ResultSetIndexZero" enabled="true" level="WARNING" enabled_by_default="true" />
        <inspection_tool class="ReturnOfCollectionField" enabled="true" level="WARNING" enabled_by_default="true">
          <option name="ignorePrivateMethods" value="true" />
        </inspection_tool>
        <inspection_tool class="ReturnOfDateField" enabled="true" level="WARNING" enabled_by_default="true" />
        <inspection_tool class="ReuseOfLocalVariableJS" enabled="true" level="WARNING" enabled_by_default="true" />
        <inspection_tool class="RuntimeExec" enabled="true" level="WARNING" enabled_by_default="true" />
        <inspection_tool class="RuntimeExecWithNonConstantString" enabled="true" level="WARNING" enabled_by_default="true" />
        <inspection_tool class="SSBasedInspection" enabled="true" level="WARNING" enabled_by_default="true" />
        <inspection_tool class="SafeLock" enabled="true" level="WARNING" enabled_by_default="true" />
        <inspection_tool class="SamePackageImport" enabled="true" level="WARNING" enabled_by_default="true" />
        <inspection_tool class="SerialPersistentFieldsWithWrongSignature" enabled="true" level="WARNING" enabled_by_default="true" />
        <inspection_tool class="SerialVersionUIDNotStaticFinal" enabled="true" level="WARNING" enabled_by_default="true" />
        <inspection_tool class="SerializableClassInSecureContext" enabled="true" level="WARNING" enabled_by_default="true" />
        <inspection_tool class="SerializableHasSerialVersionUIDField" enabled="true" level="WARNING" enabled_by_default="true">
          <option name="superClassString" value="java.awt.Component" />
        </inspection_tool>
        <inspection_tool class="SerializableHasSerializationMethods" enabled="true" level="WARNING" enabled_by_default="true">
          <option name="superClassString" value="java.awt.Component" />
        </inspection_tool>
        <inspection_tool class="SerializableInnerClassHasSerialVersionUIDField" enabled="true" level="WARNING" enabled_by_default="true">
          <option name="superClassString" value="java.awt.Component" />
        </inspection_tool>
        <inspection_tool class="SerializableInnerClassWithNonSerializableOuterClass" enabled="true" level="WARNING" enabled_by_default="true">
          <option name="superClassString" value="java.awt.Component" />
        </inspection_tool>
        <inspection_tool class="SerializableWithUnconstructableAncestor" enabled="true" level="WARNING" enabled_by_default="true" />
        <inspection_tool class="SetReplaceableByEnumSet" enabled="true" level="WARNING" enabled_by_default="true" />
        <inspection_tool class="SetupCallsSuperSetup" enabled="true" level="WARNING" enabled_by_default="true" />
        <inspection_tool class="SetupIsPublicVoidNoArg" enabled="true" level="WARNING" enabled_by_default="true" />
        <inspection_tool class="SignalWithoutCorrespondingAwait" enabled="true" level="WARNING" enabled_by_default="true" />
        <inspection_tool class="SimpleDateFormatWithoutLocale" enabled="true" level="WARNING" enabled_by_default="true" />
        <inspection_tool class="SimplifiableJUnitAssertion" enabled="true" level="WARNING" enabled_by_default="true" />
        <inspection_tool class="SingleCharacterStartsWith" enabled="true" level="WARNING" enabled_by_default="true" />
        <inspection_tool class="Singleton" enabled="true" level="WARNING" enabled_by_default="true" />
        <inspection_tool class="SizeReplaceableByIsEmpty" enabled="true" level="WARNING" enabled_by_default="true">
          <option name="ignoreNegations" value="false" />
        </inspection_tool>
        <inspection_tool class="SleepWhileHoldingLock" enabled="true" level="WARNING" enabled_by_default="true" />
        <inspection_tool class="SocketResource" enabled="true" level="WARNING" enabled_by_default="true" />
        <inspection_tool class="SpellCheckingInspection" enabled="false" level="TYPO" enabled_by_default="false" />
        <inspection_tool class="SqlAmbiguousColumnInspection" enabled="true" level="WARNING" enabled_by_default="true" />
        <inspection_tool class="SqlIdentifierInspection" enabled="true" level="WARNING" enabled_by_default="true" />
        <inspection_tool class="SqlInsertValuesInspection" enabled="true" level="WARNING" enabled_by_default="true" />
        <inspection_tool class="SqlResolveInspection" enabled="true" level="WARNING" enabled_by_default="true" />
        <inspection_tool class="SqlTypeInspection" enabled="true" level="WARNING" enabled_by_default="true" />
        <inspection_tool class="StandardVariableNames" enabled="true" level="WARNING" enabled_by_default="true" />
        <inspection_tool class="StatementsPerFunctionJS" enabled="true" level="WARNING" enabled_by_default="true">
          <option name="m_limit" value="30" />
        </inspection_tool>
        <inspection_tool class="StaticCallOnSubclass" enabled="true" level="WARNING" enabled_by_default="true" />
        <inspection_tool class="StaticCollection" enabled="true" level="WARNING" enabled_by_default="true">
          <option name="m_ignoreWeakCollections" value="false" />
        </inspection_tool>
        <inspection_tool class="StaticFieldReferenceOnSubclass" enabled="true" level="WARNING" enabled_by_default="true" />
        <inspection_tool class="StaticImport" enabled="true" level="WARNING" enabled_by_default="true" />
        <inspection_tool class="StaticInheritance" enabled="true" level="WARNING" enabled_by_default="true" />
        <inspection_tool class="StaticMethodNamingConvention" enabled="true" level="WARNING" enabled_by_default="true">
          <option name="m_regex" value="[a-z][A-Za-z\d]*" />
          <option name="m_minLength" value="4" />
          <option name="m_maxLength" value="32" />
        </inspection_tool>
        <inspection_tool class="StaticMethodOnlyUsedInOneClass" enabled="true" level="WARNING" enabled_by_default="true" />
        <inspection_tool class="StaticNonFinalField" enabled="true" level="WARNING" enabled_by_default="true" />
        <inspection_tool class="StaticSuite" enabled="true" level="WARNING" enabled_by_default="true" />
        <inspection_tool class="StaticVariableInitialization" enabled="true" level="WARNING" enabled_by_default="true">
          <option name="m_ignorePrimitives" value="false" />
        </inspection_tool>
        <inspection_tool class="StaticVariableNamingConvention" enabled="true" level="WARNING" enabled_by_default="true">
          <option name="m_regex" value="s_[a-z][A-Za-z\d]*" />
          <option name="m_minLength" value="5" />
          <option name="m_maxLength" value="32" />
        </inspection_tool>
        <inspection_tool class="StaticVariableUninitializedUse" enabled="true" level="WARNING" enabled_by_default="true">
          <option name="m_ignorePrimitives" value="false" />
        </inspection_tool>
        <inspection_tool class="StringBufferField" enabled="true" level="WARNING" enabled_by_default="true" />
        <inspection_tool class="StringBufferMustHaveInitialCapacity" enabled="true" level="WARNING" enabled_by_default="true" />
        <inspection_tool class="StringBufferReplaceableByString" enabled="true" level="WARNING" enabled_by_default="true" />
        <inspection_tool class="StringBufferReplaceableByStringBuilder" enabled="true" level="WARNING" enabled_by_default="true" />
        <inspection_tool class="StringBufferToStringInConcatenation" enabled="true" level="WARNING" enabled_by_default="true" />
        <inspection_tool class="StringCompareTo" enabled="true" level="WARNING" enabled_by_default="true" />
        <inspection_tool class="StringConcatenationInLoops" enabled="true" level="WARNING" enabled_by_default="true">
          <option name="m_ignoreUnlessAssigned" value="false" />
        </inspection_tool>
        <inspection_tool class="StringEquals" enabled="true" level="WARNING" enabled_by_default="true" />
        <inspection_tool class="StringEqualsEmptyString" enabled="true" level="WARNING" enabled_by_default="true" />
        <inspection_tool class="StringEqualsIgnoreCase" enabled="true" level="WARNING" enabled_by_default="true" />
        <inspection_tool class="StringLiteralBreaksHTMLJS" enabled="true" level="WARNING" enabled_by_default="true" />
        <inspection_tool class="StringReplaceableByStringBuffer" enabled="true" level="WARNING" enabled_by_default="true">
          <option name="onlyWarnOnLoop" value="true" />
        </inspection_tool>
        <inspection_tool class="StringToUpperWithoutLocale" enabled="true" level="WARNING" enabled_by_default="true" />
        <inspection_tool class="StringTokenizer" enabled="true" level="WARNING" enabled_by_default="true" />
        <inspection_tool class="SubstringZero" enabled="true" level="WARNING" enabled_by_default="true" />
        <inspection_tool class="SubtractionInCompareTo" enabled="true" level="WARNING" enabled_by_default="true" />
        <inspection_tool class="SuspiciousIndentAfterControlStatement" enabled="true" level="WARNING" enabled_by_default="true" />
        <inspection_tool class="SwitchStatement" enabled="true" level="WARNING" enabled_by_default="true" />
        <inspection_tool class="SwitchStatementDensity" enabled="true" level="WARNING" enabled_by_default="true">
          <option name="m_limit" value="20" />
        </inspection_tool>
        <inspection_tool class="SwitchStatementWithConfusingDeclaration" enabled="true" level="WARNING" enabled_by_default="true" />
        <inspection_tool class="SwitchStatementWithNoDefaultBranchJS" enabled="true" level="WARNING" enabled_by_default="true" />
        <inspection_tool class="SwitchStatementWithTooFewBranches" enabled="true" level="WARNING" enabled_by_default="true">
          <option name="m_limit" value="2" />
        </inspection_tool>
        <inspection_tool class="SwitchStatementWithTooManyBranches" enabled="true" level="WARNING" enabled_by_default="true">
          <option name="m_limit" value="10" />
        </inspection_tool>
        <inspection_tool class="SwitchStatementsWithoutDefault" enabled="true" level="WARNING" enabled_by_default="true">
          <option name="m_ignoreFullyCoveredEnums" value="true" />
        </inspection_tool>
        <inspection_tool class="SynchronizeOnLock" enabled="true" level="WARNING" enabled_by_default="true" />
        <inspection_tool class="SynchronizeOnThis" enabled="true" level="WARNING" enabled_by_default="true" />
        <inspection_tool class="SynchronizedMethod" enabled="true" level="WARNING" enabled_by_default="true">
          <option name="m_includeNativeMethods" value="true" />
        </inspection_tool>
        <inspection_tool class="SynchronizedOnLiteralObject" enabled="true" level="WARNING" enabled_by_default="true" />
        <inspection_tool class="SystemExit" enabled="true" level="WARNING" enabled_by_default="true" />
        <inspection_tool class="SystemGC" enabled="true" level="WARNING" enabled_by_default="true" />
        <inspection_tool class="SystemGetenv" enabled="true" level="WARNING" enabled_by_default="true" />
        <inspection_tool class="SystemOutErr" enabled="true" level="WARNING" enabled_by_default="true" />
        <inspection_tool class="SystemProperties" enabled="true" level="WARNING" enabled_by_default="true" />
        <inspection_tool class="SystemRunFinalizersOnExit" enabled="true" level="WARNING" enabled_by_default="true" />
        <inspection_tool class="SystemSetSecurityManager" enabled="true" level="WARNING" enabled_by_default="true" />
        <inspection_tool class="TailRecursion" enabled="true" level="WARNING" enabled_by_default="true" />
        <inspection_tool class="TailRecursionJS" enabled="true" level="WARNING" enabled_by_default="true" />
        <inspection_tool class="TeardownCallsSuperTeardown" enabled="true" level="WARNING" enabled_by_default="true" />
        <inspection_tool class="TeardownIsPublicVoidNoArg" enabled="true" level="WARNING" enabled_by_default="true" />
        <inspection_tool class="TestCaseInProductCode" enabled="true" level="WARNING" enabled_by_default="true" />
        <inspection_tool class="TestCaseWithConstructor" enabled="true" level="WARNING" enabled_by_default="true" />
        <inspection_tool class="TestCaseWithNoTestMethods" enabled="true" level="WARNING" enabled_by_default="true">
          <option name="ignoreSupers" value="false" />
        </inspection_tool>
        <inspection_tool class="TestMethodInProductCode" enabled="true" level="WARNING" enabled_by_default="true" />
        <inspection_tool class="TestMethodIsPublicVoidNoArg" enabled="true" level="WARNING" enabled_by_default="true" />
        <inspection_tool class="TestMethodWithoutAssertion" enabled="true" level="WARNING" enabled_by_default="true" />
        <inspection_tool class="TestOnlyProblems" enabled="true" level="WARNING" enabled_by_default="true" />
        <inspection_tool class="TextLabelInSwitchStatement" enabled="true" level="WARNING" enabled_by_default="true" />
        <inspection_tool class="TextLabelInSwitchStatementJS" enabled="true" level="WARNING" enabled_by_default="true" />
        <inspection_tool class="ThisEscapedInConstructor" enabled="true" level="WARNING" enabled_by_default="true" />
        <inspection_tool class="ThreadDeathRethrown" enabled="true" level="WARNING" enabled_by_default="true" />
        <inspection_tool class="ThreadDumpStack" enabled="true" level="WARNING" enabled_by_default="true" />
        <inspection_tool class="ThreadPriority" enabled="true" level="WARNING" enabled_by_default="true" />
        <inspection_tool class="ThreadRun" enabled="true" level="WARNING" enabled_by_default="true" />
        <inspection_tool class="ThreadStartInConstruction" enabled="true" level="WARNING" enabled_by_default="true" />
        <inspection_tool class="ThreadStopSuspendResume" enabled="true" level="WARNING" enabled_by_default="true" />
        <inspection_tool class="ThreadWithDefaultRunMethod" enabled="true" level="WARNING" enabled_by_default="true" />
        <inspection_tool class="ThreadYield" enabled="true" level="WARNING" enabled_by_default="true" />
        <inspection_tool class="ThreeNegationsPerFunctionJS" enabled="true" level="WARNING" enabled_by_default="true" />
        <inspection_tool class="ThrowCaughtLocally" enabled="true" level="WARNING" enabled_by_default="true">
          <option name="ignoreRethrownExceptions" value="false" />
        </inspection_tool>
        <inspection_tool class="ThrowableInstanceNeverThrown" enabled="false" level="WARNING" enabled_by_default="false" />
        <inspection_tool class="ThrowablePrintStackTrace" enabled="true" level="WARNING" enabled_by_default="true" />
        <inspection_tool class="ThrownExceptionsPerMethod" enabled="true" level="WARNING" enabled_by_default="true">
          <option name="m_limit" value="3" />
        </inspection_tool>
        <inspection_tool class="TimeToString" enabled="true" level="WARNING" enabled_by_default="true" />
        <inspection_tool class="TooBroadCatch" enabled="true" level="WARNING" enabled_by_default="true">
          <option name="onlyWarnOnRootExceptions" value="false" />
        </inspection_tool>
        <inspection_tool class="TooBroadScope" enabled="true" level="WARNING" enabled_by_default="true">
          <option name="m_allowConstructorAsInitializer" value="false" />
          <option name="m_onlyLookAtBlocks" value="false" />
        </inspection_tool>
        <inspection_tool class="TransientFieldInNonSerializableClass" enabled="true" level="WARNING" enabled_by_default="true" />
        <inspection_tool class="TransientFieldNotInitialized" enabled="true" level="WARNING" enabled_by_default="true" />
        <inspection_tool class="TrivialStringConcatenation" enabled="true" level="WARNING" enabled_by_default="true" />
        <inspection_tool class="TypeMayBeWeakened" enabled="true" level="WARNING" enabled_by_default="true">
          <option name="useRighthandTypeAsWeakestTypeInAssignments" value="true" />
          <option name="useParameterizedTypeForCollectionMethods" value="true" />
          <option name="doNotWeakenToJavaLangObject" value="true" />
        </inspection_tool>
        <inspection_tool class="TypeParameterExtendsFinalClass" enabled="true" level="WARNING" enabled_by_default="true" />
        <inspection_tool class="TypeParameterHidesVisibleType" enabled="true" level="WARNING" enabled_by_default="true" />
        <inspection_tool class="TypeParameterNamingConvention" enabled="true" level="WARNING" enabled_by_default="true">
          <option name="m_regex" value="[A-Z\d]" />
          <option name="m_minLength" value="1" />
          <option name="m_maxLength" value="1" />
        </inspection_tool>
        <inspection_tool class="UnaryPlus" enabled="true" level="WARNING" enabled_by_default="true" />
        <inspection_tool class="UncheckedExceptionClass" enabled="true" level="WARNING" enabled_by_default="true" />
        <inspection_tool class="UnconditionalWait" enabled="true" level="WARNING" enabled_by_default="true" />
        <inspection_tool class="UnconstructableTestCase" enabled="true" level="WARNING" enabled_by_default="true" />
        <inspection_tool class="UndeclaredTests" enabled="true" level="WARNING" enabled_by_default="true" />
        <inspection_tool class="UnnecessaryBlockStatement" enabled="true" level="WARNING" enabled_by_default="true" />
        <inspection_tool class="UnnecessaryCallToStringValueOf" enabled="true" level="WARNING" enabled_by_default="true" />
        <inspection_tool class="UnnecessaryConstantArrayCreationExpression" enabled="true" level="WARNING" enabled_by_default="true" />
        <inspection_tool class="UnnecessaryConstructor" enabled="true" level="WARNING" enabled_by_default="true" />
        <inspection_tool class="UnnecessaryDefault" enabled="true" level="WARNING" enabled_by_default="true" />
        <inspection_tool class="UnnecessaryEnumModifier" enabled="true" level="WARNING" enabled_by_default="true" />
        <inspection_tool class="UnnecessaryFullyQualifiedName" enabled="true" level="WARNING" enabled_by_default="true">
          <option name="m_ignoreJavadoc" value="true" />
        </inspection_tool>
        <inspection_tool class="UnnecessaryInterfaceModifier" enabled="true" level="WARNING" enabled_by_default="true" />
        <inspection_tool class="UnnecessaryParentheses" enabled="true" level="WARNING" enabled_by_default="true">
          <option name="ignoreClarifyingParentheses" value="false" />
          <option name="ignoreParenthesesOnConditionals" value="false" />
        </inspection_tool>
        <inspection_tool class="UnnecessaryQualifierForThis" enabled="true" level="WARNING" enabled_by_default="true" />
        <inspection_tool class="UnnecessarySuperQualifier" enabled="true" level="WARNING" enabled_by_default="true" />
        <inspection_tool class="UnnecessaryUnaryMinus" enabled="true" level="WARNING" enabled_by_default="true" />
        <inspection_tool class="UnpredictableBigDecimalConstructorCall" enabled="true" level="WARNING" enabled_by_default="true" />
        <inspection_tool class="UnsecureRandomNumberGeneration" enabled="true" level="WARNING" enabled_by_default="true" />
        <inspection_tool class="UnusedCatchParameter" enabled="true" level="WARNING" enabled_by_default="true">
          <option name="m_ignoreCatchBlocksWithComments" value="false" />
          <option name="m_ignoreTestCases" value="false" />
        </inspection_tool>
        <inspection_tool class="UnusedCatchParameterJS" enabled="true" level="WARNING" enabled_by_default="true">
          <option name="m_ignoreCatchBlocksWithComments" value="false" />
        </inspection_tool>
        <inspection_tool class="UnusedImport" enabled="true" level="WARNING" enabled_by_default="true" />
        <inspection_tool class="UnusedLibrary" enabled="true" level="WARNING" enabled_by_default="true" />
        <inspection_tool class="UnusedProperty" enabled="true" level="WARNING" enabled_by_default="true" />
        <inspection_tool class="UpperCaseFieldNameNotConstant" enabled="true" level="WARNING" enabled_by_default="true" />
        <inspection_tool class="UseOfAWTPeerClass" enabled="true" level="WARNING" enabled_by_default="true" />
        <inspection_tool class="UseOfAnotherObjectsPrivateField" enabled="true" level="WARNING" enabled_by_default="true" />
        <inspection_tool class="UseOfJDBCDriverClass" enabled="true" level="WARNING" enabled_by_default="true" />
        <inspection_tool class="UseOfProcessBuilder" enabled="true" level="WARNING" enabled_by_default="true" />
        <inspection_tool class="UseOfPropertiesAsHashtable" enabled="true" level="WARNING" enabled_by_default="true" />
        <inspection_tool class="UseOfSunClasses" enabled="true" level="WARNING" enabled_by_default="true" />
        <inspection_tool class="UtilityClass" enabled="true" level="WARNING" enabled_by_default="true" />
        <inspection_tool class="UtilityClassWithPublicConstructor" enabled="true" level="WARNING" enabled_by_default="true" />
        <inspection_tool class="UtilityClassWithoutPrivateConstructor" enabled="true" level="WARNING" enabled_by_default="true">
          <option name="ignoreClassesWithOnlyMain" value="false" />
        </inspection_tool>
        <inspection_tool class="VariableNotUsedInsideIf" enabled="true" level="WARNING" enabled_by_default="true" />
        <inspection_tool class="VoidExpressionJS" enabled="true" level="WARNING" enabled_by_default="true" />
        <inspection_tool class="VolatileArrayField" enabled="true" level="WARNING" enabled_by_default="true" />
        <inspection_tool class="VolatileLongOrDoubleField" enabled="true" level="WARNING" enabled_by_default="true" />
        <inspection_tool class="WaitCalledOnCondition" enabled="true" level="WARNING" enabled_by_default="true" />
        <inspection_tool class="WaitNotInLoop" enabled="true" level="WARNING" enabled_by_default="true" />
        <inspection_tool class="WaitNotInSynchronizedContext" enabled="true" level="WARNING" enabled_by_default="true" />
        <inspection_tool class="WaitOrAwaitWithoutTimeout" enabled="true" level="WARNING" enabled_by_default="true" />
        <inspection_tool class="WaitWhileHoldingTwoLocks" enabled="true" level="WARNING" enabled_by_default="true" />
        <inspection_tool class="WaitWithoutCorrespondingNotify" enabled="true" level="WARNING" enabled_by_default="true" />
        <inspection_tool class="WhileLoopSpinsOnField" enabled="true" level="WARNING" enabled_by_default="true">
          <option name="ignoreNonEmtpyLoops" value="false" />
        </inspection_tool>
        <inspection_tool class="WithStatementJS" enabled="true" level="WARNING" enabled_by_default="true" />
        <inspection_tool class="XHTMLIncompatabilitiesJS" enabled="true" level="WARNING" enabled_by_default="true" />
        <inspection_tool class="ZeroLengthArrayInitialization" enabled="true" level="WARNING" enabled_by_default="true" />
      </profile>
      <profile version="1.0" is_locked="false">
        <option name="myName" value="_Vaclav" />
        <option name="myLocal" value="true" />
        <inspection_tool class="AbstractClassExtendsConcreteClass" enabled="true" level="WARNING" enabled_by_default="true" />
        <inspection_tool class="AbstractMethodCallInConstructor" enabled="true" level="WARNING" enabled_by_default="true" />
        <inspection_tool class="AbstractMethodOverridesConcreteMethod" enabled="true" level="WARNING" enabled_by_default="true" />
        <inspection_tool class="AccessToNonThreadSafeStaticFieldFromInstance" enabled="true" level="WARNING" enabled_by_default="true">
          <option name="nonThreadSafeTypes" value="java.text.DateFormat,java.util.Calendar" />
        </inspection_tool>
        <inspection_tool class="AccessToStaticFieldLockedOnInstance" enabled="true" level="WARNING" enabled_by_default="true" />
        <inspection_tool class="ArithmeticOnVolatileField" enabled="true" level="WARNING" enabled_by_default="true" />
        <inspection_tool class="AssignmentResultUsedJS" enabled="true" level="WARNING" enabled_by_default="true" />
        <inspection_tool class="AssignmentToCatchBlockParameter" enabled="true" level="WARNING" enabled_by_default="true" />
        <inspection_tool class="AssignmentToCollectionFieldFromParameter" enabled="true" level="WARNING" enabled_by_default="true">
          <option name="ignorePrivateMethods" value="true" />
        </inspection_tool>
        <inspection_tool class="AssignmentToDateFieldFromParameter" enabled="true" level="WARNING" enabled_by_default="true">
          <option name="ignorePrivateMethods" value="true" />
        </inspection_tool>
        <inspection_tool class="AssignmentToForLoopParameter" enabled="true" level="WARNING" enabled_by_default="true">
          <option name="m_checkForeachParameters" value="false" />
        </inspection_tool>
        <inspection_tool class="AssignmentToForLoopParameterJS" enabled="true" level="WARNING" enabled_by_default="true" />
        <inspection_tool class="AssignmentToFunctionParameterJS" enabled="true" level="WARNING" enabled_by_default="true" />
        <inspection_tool class="AssignmentToMethodParameter" enabled="true" level="WARNING" enabled_by_default="true">
          <option name="ignoreTransformationOfOriginalParameter" value="false" />
        </inspection_tool>
        <inspection_tool class="AssignmentToNull" enabled="true" level="WARNING" enabled_by_default="true" />
        <inspection_tool class="AssignmentToStaticFieldFromInstanceMethod" enabled="true" level="WARNING" enabled_by_default="true" />
        <inspection_tool class="AssignmentUsedAsCondition" enabled="true" level="WARNING" enabled_by_default="true" />
        <inspection_tool class="AwaitNotInLoop" enabled="true" level="WARNING" enabled_by_default="true" />
        <inspection_tool class="AwaitWithoutCorrespondingSignal" enabled="true" level="WARNING" enabled_by_default="true" />
        <inspection_tool class="BreakStatementWithLabel" enabled="true" level="WARNING" enabled_by_default="true" />
        <inspection_tool class="BusyWait" enabled="true" level="WARNING" enabled_by_default="true" />
        <inspection_tool class="CastToConcreteClass" enabled="true" level="WARNING" enabled_by_default="true" />
        <inspection_tool class="ClassInTopLevelPackage" enabled="true" level="WARNING" enabled_by_default="true" />
        <inspection_tool class="ClassMayBeInterface" enabled="true" level="WARNING" enabled_by_default="true" />
        <inspection_tool class="ClassNameDiffersFromFileName" enabled="true" level="WARNING" enabled_by_default="true" />
        <inspection_tool class="ClassReferencesSubclass" enabled="true" level="WARNING" enabled_by_default="true" />
        <inspection_tool class="ConditionSignal" enabled="true" level="WARNING" enabled_by_default="true" />
        <inspection_tool class="ConditionalExpressionWithIdenticalBranches" enabled="true" level="WARNING" enabled_by_default="true" />
        <inspection_tool class="ConfusingElse" enabled="true" level="WARNING" enabled_by_default="true" />
        <inspection_tool class="ConstantDeclaredInInterface" enabled="true" level="WARNING" enabled_by_default="true" />
        <inspection_tool class="ConstantValueVariableUse" enabled="true" level="WARNING" enabled_by_default="true" />
        <inspection_tool class="ContinueStatementWithLabel" enabled="true" level="WARNING" enabled_by_default="true" />
        <inspection_tool class="DeclareCollectionAsInterface" enabled="true" level="WARNING" enabled_by_default="true">
          <option name="ignoreLocalVariables" value="false" />
          <option name="ignorePrivateMethodsAndFields" value="false" />
        </inspection_tool>
        <inspection_tool class="DefaultNotLastCaseInSwitch" enabled="true" level="WARNING" enabled_by_default="true" />
        <inspection_tool class="DuplicateCondition" enabled="true" level="WARNING" enabled_by_default="true">
          <option name="ignoreMethodCalls" value="false" />
        </inspection_tool>
        <inspection_tool class="EmptyClass" enabled="true" level="WARNING" enabled_by_default="true" />
        <inspection_tool class="EmptySynchronizedStatement" enabled="true" level="WARNING" enabled_by_default="true" />
        <inspection_tool class="EnumSwitchStatementWhichMissesCases" enabled="true" level="WARNING" enabled_by_default="true">
          <option name="ignoreSwitchStatementsWithDefault" value="false" />
        </inspection_tool>
        <inspection_tool class="EqualsCalledOnEnumConstant" enabled="true" level="WARNING" enabled_by_default="true" />
        <inspection_tool class="ErrorRethrown" enabled="true" level="WARNING" enabled_by_default="true" />
        <inspection_tool class="ExtendsUtilityClass" enabled="true" level="WARNING" enabled_by_default="true" />
        <inspection_tool class="FeatureEnvy" enabled="true" level="WARNING" enabled_by_default="true">
          <option name="ignoreTestCases" value="false" />
        </inspection_tool>
        <inspection_tool class="FieldAccessedSynchronizedAndUnsynchronized" enabled="true" level="WARNING" enabled_by_default="true">
          <option name="countGettersAndSetters" value="false" />
        </inspection_tool>
        <inspection_tool class="FieldHidesSuperclassField" enabled="true" level="WARNING" enabled_by_default="true">
          <option name="m_ignoreInvisibleFields" value="true" />
        </inspection_tool>
        <inspection_tool class="FieldMayBeFinal" enabled="true" level="WARNING" enabled_by_default="true" />
        <inspection_tool class="FinalMethodInFinalClass" enabled="true" level="WARNING" enabled_by_default="true" />
        <inspection_tool class="ForLoopWithMissingComponent" enabled="true" level="WARNING" enabled_by_default="true">
          <option name="ignoreCollectionLoops" value="false" />
        </inspection_tool>
        <inspection_tool class="GroovyAccessToStaticFieldLockedOnInstance" enabled="true" level="WARNING" enabled_by_default="true" />
        <inspection_tool class="GroovyAssignmentCanBeOperatorAssignment" enabled="true" level="WARNING" enabled_by_default="true">
          <option name="ignoreLazyOperators" value="true" />
          <option name="ignoreObscureOperators" value="false" />
        </inspection_tool>
        <inspection_tool class="GroovyAssignmentToForLoopParameter" enabled="true" level="WARNING" enabled_by_default="true" />
        <inspection_tool class="GroovyAssignmentToMethodParameter" enabled="true" level="WARNING" enabled_by_default="true" />
        <inspection_tool class="GroovyBusyWait" enabled="true" level="WARNING" enabled_by_default="true" />
        <inspection_tool class="GroovyConditionalCanBeElvis" enabled="true" level="WARNING" enabled_by_default="true" />
        <inspection_tool class="GroovyConditionalWithIdenticalBranches" enabled="true" level="WARNING" enabled_by_default="true" />
        <inspection_tool class="GroovyEmptyCatchBlock" enabled="true" level="WARNING" enabled_by_default="true" />
        <inspection_tool class="GroovyEmptyFinallyBlock" enabled="true" level="WARNING" enabled_by_default="true" />
        <inspection_tool class="GroovyEmptyTryBlock" enabled="true" level="WARNING" enabled_by_default="true" />
        <inspection_tool class="GroovyGetterCallCanBePropertyAccess" enabled="true" level="WARNING" enabled_by_default="true" />
        <inspection_tool class="GroovyIfStatementWithIdenticalBranches" enabled="true" level="WARNING" enabled_by_default="true" />
        <inspection_tool class="GroovyListGetCanBeKeyedAccess" enabled="true" level="WARNING" enabled_by_default="true" />
        <inspection_tool class="GroovyListSetCanBeKeyedAccess" enabled="true" level="WARNING" enabled_by_default="true" />
        <inspection_tool class="GroovyLoopStatementThatDoesntLoop" enabled="true" level="WARNING" enabled_by_default="true" />
        <inspection_tool class="GroovyMapGetCanBeKeyedAccess" enabled="true" level="WARNING" enabled_by_default="true" />
        <inspection_tool class="GroovyMapPutCanBeKeyedAccess" enabled="true" level="WARNING" enabled_by_default="true" />
        <inspection_tool class="GroovyNestedAssignment" enabled="true" level="WARNING" enabled_by_default="true" />
        <inspection_tool class="GroovyNotifyWhileNotSynchronized" enabled="true" level="WARNING" enabled_by_default="true" />
        <inspection_tool class="GroovyResultOfAssignmentUsed" enabled="true" level="WARNING" enabled_by_default="true" />
        <inspection_tool class="GroovyReturnFromClosureCanBeImplicit" enabled="true" level="WARNING" enabled_by_default="true" />
        <inspection_tool class="GroovyReturnFromFinallyBlock" enabled="true" level="WARNING" enabled_by_default="true" />
        <inspection_tool class="GroovySetterCallCanBePropertyAccess" enabled="true" level="WARNING" enabled_by_default="true" />
        <inspection_tool class="GroovySwitchStatementWithNoDefault" enabled="true" level="WARNING" enabled_by_default="true" />
        <inspection_tool class="GroovySynchronizationOnNonFinalField" enabled="true" level="WARNING" enabled_by_default="true" />
        <inspection_tool class="GroovySynchronizationOnVariableInitializedWithLiteral" enabled="true" level="WARNING" enabled_by_default="true" />
        <inspection_tool class="GroovySystemRunFinalizersOnExit" enabled="true" level="WARNING" enabled_by_default="true" />
        <inspection_tool class="GroovyThreadStopSuspendResume" enabled="true" level="WARNING" enabled_by_default="true" />
        <inspection_tool class="GroovyThrowFromFinallyBlock" enabled="true" level="WARNING" enabled_by_default="true" />
        <inspection_tool class="GroovyUnconditionalWait" enabled="true" level="WARNING" enabled_by_default="true" />
        <inspection_tool class="GroovyUnsynchronizedMethodOverridesSynchronizedMethod" enabled="true" level="WARNING" enabled_by_default="true" />
        <inspection_tool class="GroovyUnusedCatchParameter" enabled="true" level="WARNING" enabled_by_default="true" />
        <inspection_tool class="GroovyWaitCallNotInLoop" enabled="true" level="WARNING" enabled_by_default="true" />
        <inspection_tool class="GroovyWaitWhileNotSynchronized" enabled="true" level="WARNING" enabled_by_default="true" />
        <inspection_tool class="GroovyWhileLoopSpinsOnField" enabled="true" level="WARNING" enabled_by_default="true">
          <option name="ignoreNonEmtpyLoops" value="false" />
        </inspection_tool>
        <inspection_tool class="IfStatementWithIdenticalBranches" enabled="true" level="WARNING" enabled_by_default="true" />
        <inspection_tool class="IncrementDecrementUsedAsExpression" enabled="true" level="WARNING" enabled_by_default="true" />
        <inspection_tool class="InnerClassVariableHidesOuterClassVariable" enabled="true" level="WARNING" enabled_by_default="true">
          <option name="m_ignoreInvisibleFields" value="true" />
        </inspection_tool>
        <inspection_tool class="InstanceVariableInitialization" enabled="true" level="WARNING" enabled_by_default="true">
          <option name="m_ignorePrimitives" value="false" />
        </inspection_tool>
        <inspection_tool class="InstanceVariableOfConcreteClass" enabled="true" level="WARNING" enabled_by_default="true" />
        <inspection_tool class="InstanceVariableUninitializedUse" enabled="true" level="WARNING" enabled_by_default="true">
          <option name="m_ignorePrimitives" value="false" />
        </inspection_tool>
        <inspection_tool class="InstanceofCatchParameter" enabled="true" level="WARNING" enabled_by_default="true" />
        <inspection_tool class="InstanceofChain" enabled="true" level="WARNING" enabled_by_default="true" />
        <inspection_tool class="InstanceofInterfaces" enabled="true" level="WARNING" enabled_by_default="true" />
        <inspection_tool class="InstanceofThis" enabled="true" level="WARNING" enabled_by_default="true" />
        <inspection_tool class="InterfaceNeverImplemented" enabled="true" level="WARNING" enabled_by_default="true">
          <option name="ignoreInterfacesThatOnlyDeclareConstants" value="false" />
        </inspection_tool>
        <inspection_tool class="LabeledStatement" enabled="true" level="WARNING" enabled_by_default="true" />
        <inspection_tool class="LawOfDemeter" enabled="true" level="WARNING" enabled_by_default="true">
          <option name="ignoreLibraryCalls" value="true" />
        </inspection_tool>
        <inspection_tool class="LocalCanBeFinal" enabled="true" level="WARNING" enabled_by_default="true">
          <option name="REPORT_VARIABLES" value="true" />
          <option name="REPORT_PARAMETERS" value="true" />
        </inspection_tool>
        <inspection_tool class="LoopConditionNotUpdatedInsideLoop" enabled="true" level="WARNING" enabled_by_default="true">
          <option name="ignoreIterators" value="false" />
        </inspection_tool>
        <inspection_tool class="LoopWithImplicitTerminationCondition" enabled="true" level="WARNING" enabled_by_default="true" />
        <inspection_tool class="MagicNumber" enabled="true" level="WARNING" enabled_by_default="true">
          <option name="m_ignoreInHashCode" value="true" />
        </inspection_tool>
        <inspection_tool class="MethodOnlyUsedFromInnerClass" enabled="true" level="WARNING" enabled_by_default="true">
          <option name="ignoreMethodsAccessedFromAnonymousClass" value="false" />
        </inspection_tool>
        <inspection_tool class="MethodOverloadsParentMethod" enabled="true" level="WARNING" enabled_by_default="true" />
        <inspection_tool class="MethodOverridesPackageLocalMethod" enabled="true" level="WARNING" enabled_by_default="true" />
        <inspection_tool class="MethodOverridesStaticMethod" enabled="true" level="WARNING" enabled_by_default="true" />
        <inspection_tool class="MethodReturnOfConcreteClass" enabled="true" level="WARNING" enabled_by_default="true" />
        <inspection_tool class="MissingDeprecatedAnnotation" enabled="true" level="WARNING" enabled_by_default="true" />
        <inspection_tool class="MissingOverrideAnnotation" enabled="true" level="WARNING" enabled_by_default="true" />
        <inspection_tool class="MultipleTopLevelClassesInFile" enabled="true" level="WARNING" enabled_by_default="true" />
        <inspection_tool class="NakedNotify" enabled="true" level="WARNING" enabled_by_default="true" />
        <inspection_tool class="NestedAssignment" enabled="true" level="WARNING" enabled_by_default="true" />
        <inspection_tool class="NestedAssignmentJS" enabled="true" level="WARNING" enabled_by_default="true" />
        <inspection_tool class="NonFinalFieldOfException" enabled="true" level="WARNING" enabled_by_default="true" />
        <inspection_tool class="NonProtectedConstructorInAbstractClass" enabled="true" level="WARNING" enabled_by_default="true">
          <option name="m_ignoreNonPublicClasses" value="false" />
        </inspection_tool>
        <inspection_tool class="NonThreadSafeLazyInitialization" enabled="true" level="WARNING" enabled_by_default="true" />
        <inspection_tool class="NotifyCalledOnCondition" enabled="true" level="WARNING" enabled_by_default="true" />
        <inspection_tool class="NotifyNotInSynchronizedContext" enabled="true" level="WARNING" enabled_by_default="true" />
        <inspection_tool class="NotifyWithoutCorrespondingWait" enabled="true" level="WARNING" enabled_by_default="true" />
        <inspection_tool class="ObjectNotify" enabled="true" level="WARNING" enabled_by_default="true" />
        <inspection_tool class="OverlyStrongTypeCast" enabled="true" level="WARNING" enabled_by_default="true">
          <option name="ignoreInMatchingInstanceof" value="false" />
        </inspection_tool>
        <inspection_tool class="OverridableMethodCallDuringObjectConstruction" enabled="true" level="WARNING" enabled_by_default="true" />
        <inspection_tool class="OverriddenMethodCallDuringObjectConstruction" enabled="true" level="WARNING" enabled_by_default="true" />
        <inspection_tool class="PackageVisibleField" enabled="true" level="WARNING" enabled_by_default="true" />
        <inspection_tool class="PackageVisibleInnerClass" enabled="true" level="WARNING" enabled_by_default="true">
          <option name="ignoreEnums" value="false" />
        </inspection_tool>
        <inspection_tool class="PointlessIndexOfComparison" enabled="true" level="WARNING" enabled_by_default="true" />
        <inspection_tool class="ProtectedField" enabled="true" level="WARNING" enabled_by_default="true" />
        <inspection_tool class="ProtectedInnerClass" enabled="true" level="WARNING" enabled_by_default="true">
          <option name="ignoreEnums" value="false" />
        </inspection_tool>
        <inspection_tool class="ProtectedMemberInFinalClass" enabled="true" level="WARNING" enabled_by_default="true" />
        <inspection_tool class="PublicConstructorInNonPublicClass" enabled="true" level="WARNING" enabled_by_default="true" />
        <inspection_tool class="PublicField" enabled="true" level="WARNING" enabled_by_default="true">
          <option name="ignoreEnums" value="false" />
        </inspection_tool>
        <inspection_tool class="PublicInnerClass" enabled="true" level="WARNING" enabled_by_default="true">
          <option name="ignoreEnums" value="false" />
        </inspection_tool>
        <inspection_tool class="RedundantImplements" enabled="true" level="WARNING" enabled_by_default="true">
          <option name="ignoreSerializable" value="false" />
          <option name="ignoreCloneable" value="false" />
        </inspection_tool>
        <inspection_tool class="RedundantMethodOverride" enabled="true" level="WARNING" enabled_by_default="true" />
        <inspection_tool class="RefusedBequest" enabled="true" level="WARNING" enabled_by_default="true">
          <option name="ignoreEmptySuperMethods" value="false" />
        </inspection_tool>
        <inspection_tool class="ReplaceAssignmentWithOperatorAssignment" enabled="true" level="WARNING" enabled_by_default="true">
          <option name="ignoreLazyOperators" value="true" />
          <option name="ignoreObscureOperators" value="false" />
        </inspection_tool>
        <inspection_tool class="ReplaceAssignmentWithOperatorAssignmentJS" enabled="true" level="WARNING" enabled_by_default="true" />
        <inspection_tool class="ReturnOfCollectionField" enabled="true" level="WARNING" enabled_by_default="true">
          <option name="ignorePrivateMethods" value="true" />
        </inspection_tool>
        <inspection_tool class="ReturnOfDateField" enabled="true" level="WARNING" enabled_by_default="true" />
        <inspection_tool class="ReuseOfLocalVariable" enabled="true" level="WARNING" enabled_by_default="true" />
        <inspection_tool class="SafeLock" enabled="true" level="WARNING" enabled_by_default="true" />
        <inspection_tool class="SignalWithoutCorrespondingAwait" enabled="true" level="WARNING" enabled_by_default="true" />
        <inspection_tool class="SleepWhileHoldingLock" enabled="true" level="WARNING" enabled_by_default="true" />
        <inspection_tool class="StaticInheritance" enabled="true" level="WARNING" enabled_by_default="true" />
        <inspection_tool class="StaticMethodOnlyUsedInOneClass" enabled="true" level="WARNING" enabled_by_default="true" />
        <inspection_tool class="StaticVariableInitialization" enabled="true" level="WARNING" enabled_by_default="true">
          <option name="m_ignorePrimitives" value="false" />
        </inspection_tool>
        <inspection_tool class="StaticVariableOfConcreteClass" enabled="true" level="WARNING" enabled_by_default="true" />
        <inspection_tool class="StaticVariableUninitializedUse" enabled="true" level="WARNING" enabled_by_default="true">
          <option name="m_ignorePrimitives" value="false" />
        </inspection_tool>
        <inspection_tool class="SwitchStatementWithConfusingDeclaration" enabled="true" level="WARNING" enabled_by_default="true" />
        <inspection_tool class="SwitchStatementsWithoutDefault" enabled="true" level="WARNING" enabled_by_default="true">
          <option name="m_ignoreFullyCoveredEnums" value="true" />
        </inspection_tool>
        <inspection_tool class="SystemRunFinalizersOnExit" enabled="true" level="WARNING" enabled_by_default="true" />
        <inspection_tool class="TestOnlyProblems" enabled="true" level="WARNING" enabled_by_default="true" />
        <inspection_tool class="ThisEscapedInConstructor" enabled="true" level="WARNING" enabled_by_default="true" />
        <inspection_tool class="ThreadDeathRethrown" enabled="true" level="WARNING" enabled_by_default="true" />
        <inspection_tool class="ThreadRun" enabled="true" level="WARNING" enabled_by_default="true" />
        <inspection_tool class="ThreadStartInConstruction" enabled="true" level="WARNING" enabled_by_default="true" />
        <inspection_tool class="ThreadStopSuspendResume" enabled="true" level="WARNING" enabled_by_default="true" />
        <inspection_tool class="TooBroadScope" enabled="true" level="WARNING" enabled_by_default="true">
          <option name="m_allowConstructorAsInitializer" value="false" />
          <option name="m_onlyLookAtBlocks" value="false" />
        </inspection_tool>
        <inspection_tool class="TypeMayBeWeakened" enabled="true" level="WARNING" enabled_by_default="true">
          <option name="useRighthandTypeAsWeakestTypeInAssignments" value="true" />
          <option name="useParameterizedTypeForCollectionMethods" value="true" />
          <option name="doNotWeakenToJavaLangObject" value="true" />
        </inspection_tool>
        <inspection_tool class="TypeParameterExtendsFinalClass" enabled="true" level="WARNING" enabled_by_default="true" />
        <inspection_tool class="UnnecessaryBlockStatement" enabled="true" level="WARNING" enabled_by_default="true" />
        <inspection_tool class="UnnecessaryDefault" enabled="true" level="WARNING" enabled_by_default="true" />
        <inspection_tool class="UnnecessaryInterfaceModifier" enabled="true" level="WARNING" enabled_by_default="true" />
        <inspection_tool class="UnnecessaryParentheses" enabled="true" level="WARNING" enabled_by_default="true">
          <option name="ignoreClarifyingParentheses" value="false" />
          <option name="ignoreParenthesesOnConditionals" value="false" />
        </inspection_tool>
        <inspection_tool class="UnqualifiedStaticUsage" enabled="true" level="WARNING" enabled_by_default="true">
          <option name="m_ignoreStaticFieldAccesses" value="false" />
          <option name="m_ignoreStaticMethodCalls" value="false" />
          <option name="m_ignoreStaticAccessFromStaticContext" value="false" />
        </inspection_tool>
        <inspection_tool class="UseOfAnotherObjectsPrivateField" enabled="true" level="WARNING" enabled_by_default="true" />
        <inspection_tool class="UtilityClassWithPublicConstructor" enabled="true" level="WARNING" enabled_by_default="true" />
        <inspection_tool class="UtilityClassWithoutPrivateConstructor" enabled="true" level="WARNING" enabled_by_default="true">
          <option name="ignoreClassesWithOnlyMain" value="false" />
        </inspection_tool>
        <inspection_tool class="WaitNotInSynchronizedContext" enabled="true" level="WARNING" enabled_by_default="true" />
        <inspection_tool class="WaitWithoutCorrespondingNotify" enabled="true" level="WARNING" enabled_by_default="true" />
      </profile>
    </profiles>
    <list size="5">
      <item index="0" class="java.lang.String" itemvalue="TYPO" />
      <item index="1" class="java.lang.String" itemvalue="SERVER PROBLEM" />
      <item index="2" class="java.lang.String" itemvalue="INFO" />
      <item index="3" class="java.lang.String" itemvalue="WARNING" />
      <item index="4" class="java.lang.String" itemvalue="ERROR" />
    </list>
  </component>
  <component name="JavacSettings">
    <option name="DEBUGGING_INFO" value="true" />
    <option name="GENERATE_NO_WARNINGS" value="false" />
    <option name="DEPRECATION" value="true" />
    <option name="ADDITIONAL_OPTIONS_STRING" value="" />
    <option name="MAXIMUM_HEAP_SIZE" value="128" />
  </component>
  <component name="JavadocGenerationManager">
    <option name="OUTPUT_DIRECTORY" />
    <option name="OPTION_SCOPE" value="protected" />
    <option name="OPTION_HIERARCHY" value="true" />
    <option name="OPTION_NAVIGATOR" value="true" />
    <option name="OPTION_INDEX" value="true" />
    <option name="OPTION_SEPARATE_INDEX" value="true" />
    <option name="OPTION_DOCUMENT_TAG_USE" value="false" />
    <option name="OPTION_DOCUMENT_TAG_AUTHOR" value="false" />
    <option name="OPTION_DOCUMENT_TAG_VERSION" value="false" />
    <option name="OPTION_DOCUMENT_TAG_DEPRECATED" value="true" />
    <option name="OPTION_DEPRECATED_LIST" value="true" />
    <option name="OTHER_OPTIONS" value="" />
    <option name="HEAP_SIZE" />
    <option name="LOCALE" />
    <option name="OPEN_IN_BROWSER" value="true" />
  </component>
  <component name="JikesSettings">
    <option name="JIKES_PATH" value="" />
    <option name="DEBUGGING_INFO" value="true" />
    <option name="DEPRECATION" value="true" />
    <option name="GENERATE_NO_WARNINGS" value="false" />
    <option name="IS_EMACS_ERRORS_MODE" value="true" />
    <option name="ADDITIONAL_OPTIONS_STRING" value="" />
  </component>
  <component name="Palette2">
    <group name="Swing">
      <item class="com.intellij.uiDesigner.HSpacer" tooltip-text="Horizontal Spacer" icon="/com/intellij/uiDesigner/icons/hspacer.png" removable="false" auto-create-binding="false" can-attach-label="false">
        <default-constraints vsize-policy="1" hsize-policy="6" anchor="0" fill="1" />
      </item>
      <item class="com.intellij.uiDesigner.VSpacer" tooltip-text="Vertical Spacer" icon="/com/intellij/uiDesigner/icons/vspacer.png" removable="false" auto-create-binding="false" can-attach-label="false">
        <default-constraints vsize-policy="6" hsize-policy="1" anchor="0" fill="2" />
      </item>
      <item class="javax.swing.JPanel" icon="/com/intellij/uiDesigner/icons/panel.png" removable="false" auto-create-binding="false" can-attach-label="false">
        <default-constraints vsize-policy="3" hsize-policy="3" anchor="0" fill="3" />
      </item>
      <item class="javax.swing.JScrollPane" icon="/com/intellij/uiDesigner/icons/scrollPane.png" removable="false" auto-create-binding="false" can-attach-label="true">
        <default-constraints vsize-policy="7" hsize-policy="7" anchor="0" fill="3" />
      </item>
      <item class="javax.swing.JButton" icon="/com/intellij/uiDesigner/icons/button.png" removable="false" auto-create-binding="true" can-attach-label="false">
        <default-constraints vsize-policy="0" hsize-policy="3" anchor="0" fill="1" />
        <initial-values>
          <property name="text" value="Button" />
        </initial-values>
      </item>
      <item class="javax.swing.JRadioButton" icon="/com/intellij/uiDesigner/icons/radioButton.png" removable="false" auto-create-binding="true" can-attach-label="false">
        <default-constraints vsize-policy="0" hsize-policy="3" anchor="8" fill="0" />
        <initial-values>
          <property name="text" value="RadioButton" />
        </initial-values>
      </item>
      <item class="javax.swing.JCheckBox" icon="/com/intellij/uiDesigner/icons/checkBox.png" removable="false" auto-create-binding="true" can-attach-label="false">
        <default-constraints vsize-policy="0" hsize-policy="3" anchor="8" fill="0" />
        <initial-values>
          <property name="text" value="CheckBox" />
        </initial-values>
      </item>
      <item class="javax.swing.JLabel" icon="/com/intellij/uiDesigner/icons/label.png" removable="false" auto-create-binding="false" can-attach-label="false">
        <default-constraints vsize-policy="0" hsize-policy="0" anchor="8" fill="0" />
        <initial-values>
          <property name="text" value="Label" />
        </initial-values>
      </item>
      <item class="javax.swing.JTextField" icon="/com/intellij/uiDesigner/icons/textField.png" removable="false" auto-create-binding="true" can-attach-label="true">
        <default-constraints vsize-policy="0" hsize-policy="6" anchor="8" fill="1">
          <preferred-size width="150" height="-1" />
        </default-constraints>
      </item>
      <item class="javax.swing.JPasswordField" icon="/com/intellij/uiDesigner/icons/passwordField.png" removable="false" auto-create-binding="true" can-attach-label="true">
        <default-constraints vsize-policy="0" hsize-policy="6" anchor="8" fill="1">
          <preferred-size width="150" height="-1" />
        </default-constraints>
      </item>
      <item class="javax.swing.JFormattedTextField" icon="/com/intellij/uiDesigner/icons/formattedTextField.png" removable="false" auto-create-binding="true" can-attach-label="true">
        <default-constraints vsize-policy="0" hsize-policy="6" anchor="8" fill="1">
          <preferred-size width="150" height="-1" />
        </default-constraints>
      </item>
      <item class="javax.swing.JTextArea" icon="/com/intellij/uiDesigner/icons/textArea.png" removable="false" auto-create-binding="true" can-attach-label="true">
        <default-constraints vsize-policy="6" hsize-policy="6" anchor="0" fill="3">
          <preferred-size width="150" height="50" />
        </default-constraints>
      </item>
      <item class="javax.swing.JTextPane" icon="/com/intellij/uiDesigner/icons/textPane.png" removable="false" auto-create-binding="true" can-attach-label="true">
        <default-constraints vsize-policy="6" hsize-policy="6" anchor="0" fill="3">
          <preferred-size width="150" height="50" />
        </default-constraints>
      </item>
      <item class="javax.swing.JEditorPane" icon="/com/intellij/uiDesigner/icons/editorPane.png" removable="false" auto-create-binding="true" can-attach-label="true">
        <default-constraints vsize-policy="6" hsize-policy="6" anchor="0" fill="3">
          <preferred-size width="150" height="50" />
        </default-constraints>
      </item>
      <item class="javax.swing.JComboBox" icon="/com/intellij/uiDesigner/icons/comboBox.png" removable="false" auto-create-binding="true" can-attach-label="true">
        <default-constraints vsize-policy="0" hsize-policy="2" anchor="8" fill="1" />
      </item>
      <item class="javax.swing.JTable" icon="/com/intellij/uiDesigner/icons/table.png" removable="false" auto-create-binding="true" can-attach-label="false">
        <default-constraints vsize-policy="6" hsize-policy="6" anchor="0" fill="3">
          <preferred-size width="150" height="50" />
        </default-constraints>
      </item>
      <item class="javax.swing.JList" icon="/com/intellij/uiDesigner/icons/list.png" removable="false" auto-create-binding="true" can-attach-label="false">
        <default-constraints vsize-policy="6" hsize-policy="2" anchor="0" fill="3">
          <preferred-size width="150" height="50" />
        </default-constraints>
      </item>
      <item class="javax.swing.JTree" icon="/com/intellij/uiDesigner/icons/tree.png" removable="false" auto-create-binding="true" can-attach-label="false">
        <default-constraints vsize-policy="6" hsize-policy="6" anchor="0" fill="3">
          <preferred-size width="150" height="50" />
        </default-constraints>
      </item>
      <item class="javax.swing.JTabbedPane" icon="/com/intellij/uiDesigner/icons/tabbedPane.png" removable="false" auto-create-binding="true" can-attach-label="false">
        <default-constraints vsize-policy="3" hsize-policy="3" anchor="0" fill="3">
          <preferred-size width="200" height="200" />
        </default-constraints>
      </item>
      <item class="javax.swing.JSplitPane" icon="/com/intellij/uiDesigner/icons/splitPane.png" removable="false" auto-create-binding="false" can-attach-label="false">
        <default-constraints vsize-policy="3" hsize-policy="3" anchor="0" fill="3">
          <preferred-size width="200" height="200" />
        </default-constraints>
      </item>
      <item class="javax.swing.JSpinner" icon="/com/intellij/uiDesigner/icons/spinner.png" removable="false" auto-create-binding="true" can-attach-label="true">
        <default-constraints vsize-policy="0" hsize-policy="6" anchor="8" fill="1" />
      </item>
      <item class="javax.swing.JSlider" icon="/com/intellij/uiDesigner/icons/slider.png" removable="false" auto-create-binding="true" can-attach-label="false">
        <default-constraints vsize-policy="0" hsize-policy="6" anchor="8" fill="1" />
      </item>
      <item class="javax.swing.JSeparator" icon="/com/intellij/uiDesigner/icons/separator.png" removable="false" auto-create-binding="false" can-attach-label="false">
        <default-constraints vsize-policy="6" hsize-policy="6" anchor="0" fill="3" />
      </item>
      <item class="javax.swing.JProgressBar" icon="/com/intellij/uiDesigner/icons/progressbar.png" removable="false" auto-create-binding="true" can-attach-label="false">
        <default-constraints vsize-policy="0" hsize-policy="6" anchor="0" fill="1" />
      </item>
      <item class="javax.swing.JToolBar" icon="/com/intellij/uiDesigner/icons/toolbar.png" removable="false" auto-create-binding="false" can-attach-label="false">
        <default-constraints vsize-policy="0" hsize-policy="6" anchor="0" fill="1">
          <preferred-size width="-1" height="20" />
        </default-constraints>
      </item>
      <item class="javax.swing.JToolBar$Separator" icon="/com/intellij/uiDesigner/icons/toolbarSeparator.png" removable="false" auto-create-binding="false" can-attach-label="false">
        <default-constraints vsize-policy="0" hsize-policy="0" anchor="0" fill="1" />
      </item>
      <item class="javax.swing.JScrollBar" icon="/com/intellij/uiDesigner/icons/scrollbar.png" removable="false" auto-create-binding="true" can-attach-label="false">
        <default-constraints vsize-policy="6" hsize-policy="0" anchor="0" fill="2" />
      </item>
    </group>
  </component>
  <component name="ProjectDetails">
    <option name="projectName" value="Parallelizer" />
  </component>
  <component name="ProjectDictionaryState">
    <dictionary name="dierkkonig" />
    <dictionary name="vaclav" />
  </component>
  <component name="ProjectFileVersion" converted="true" />
  <component name="ProjectKey">
    <option name="state" value="https://gparallelizer.googlecode.com/svn/trunk/Parallelizer.ipr" />
  </component>
  <component name="ProjectModuleManager">
    <modules>
      <module fileurl="file://$PROJECT_DIR$/Parallelizer_IDEA9.iml" filepath="$PROJECT_DIR$/Parallelizer_IDEA9.iml" />
    </modules>
  </component>
  <component name="ProjectRootManager" version="2" languageLevel="JDK_1_5" assert-keyword="true" jdk-15="true" project-jdk-name="1.5" project-jdk-type="JavaSDK">
    <output url="file://$PROJECT_DIR$/out" />
  </component>
  <component name="RmicSettings">
    <option name="IS_EANABLED" value="false" />
    <option name="DEBUGGING_INFO" value="true" />
    <option name="GENERATE_NO_WARNINGS" value="false" />
    <option name="GENERATE_IIOP_STUBS" value="false" />
    <option name="ADDITIONAL_OPTIONS_STRING" value="" />
  </component>
  <component name="ScalacSettings">
    <option name="MAXIMUM_HEAP_SIZE" value="128" />
  </component>
  <component name="SvnBranchConfigurationManager">
    <option name="myConfigurationMap">
      <map>
        <entry key="$PROJECT_DIR$">
          <value>
            <SvnBranchConfiguration>
              <option name="branchUrls">
                <list>
                  <option value="https://gparallelizer.googlecode.com/svn/branches" />
                  <option value="https://gparallelizer.googlecode.com/svn/tags" />
                </list>
              </option>
              <option name="trunkUrl" value="https://gparallelizer.googlecode.com/svn/trunk" />
            </SvnBranchConfiguration>
          </value>
        </entry>
      </map>
    </option>
    <option name="myVersion" value="124" />
    <option name="mySupportsUserInfoFilter" value="true" />
  </component>
  <component name="VcsDirectoryMappings">
    <mapping directory="" vcs="Git" />
  </component>
  <component name="WebServicesPlugin" addRequiredLibraries="true" />
  <component name="copyright">
    <Base>
      <setting name="state" value="2" />
    </Base>
  </component>
</project>
=======
<?xml version="1.0" encoding="UTF-8"?>
<project relativePaths="false" version="4">
  <component name="AntConfiguration">
    <defaultAnt bundledAnt="true" />
  </component>
  <component name="BuildJarProjectSettings">
    <option name="BUILD_JARS_ON_MAKE" value="false" />
  </component>
  <component name="CodeStyleSettingsManager">
    <option name="PER_PROJECT_SETTINGS">
      <value>
        <ADDITIONAL_INDENT_OPTIONS fileType="java">
          <option name="INDENT_SIZE" value="4" />
          <option name="CONTINUATION_INDENT_SIZE" value="8" />
          <option name="TAB_SIZE" value="4" />
          <option name="USE_TAB_CHARACTER" value="false" />
          <option name="SMART_TABS" value="false" />
          <option name="LABEL_INDENT_SIZE" value="0" />
          <option name="LABEL_INDENT_ABSOLUTE" value="false" />
        </ADDITIONAL_INDENT_OPTIONS>
        <ADDITIONAL_INDENT_OPTIONS fileType="jsp">
          <option name="INDENT_SIZE" value="4" />
          <option name="CONTINUATION_INDENT_SIZE" value="8" />
          <option name="TAB_SIZE" value="4" />
          <option name="USE_TAB_CHARACTER" value="false" />
          <option name="SMART_TABS" value="false" />
          <option name="LABEL_INDENT_SIZE" value="0" />
          <option name="LABEL_INDENT_ABSOLUTE" value="false" />
        </ADDITIONAL_INDENT_OPTIONS>
        <ADDITIONAL_INDENT_OPTIONS fileType="xml">
          <option name="INDENT_SIZE" value="4" />
          <option name="CONTINUATION_INDENT_SIZE" value="8" />
          <option name="TAB_SIZE" value="4" />
          <option name="USE_TAB_CHARACTER" value="false" />
          <option name="SMART_TABS" value="false" />
          <option name="LABEL_INDENT_SIZE" value="0" />
          <option name="LABEL_INDENT_ABSOLUTE" value="false" />
        </ADDITIONAL_INDENT_OPTIONS>
      </value>
    </option>
    <option name="USE_PER_PROJECT_SETTINGS" value="false" />
  </component>
  <component name="CompilerConfiguration">
    <option name="DEFAULT_COMPILER" value="Javac" />
    <option name="DEPLOY_AFTER_MAKE" value="0" />
    <resourceExtensions>
      <entry name=".+\.(properties|xml|html|dtd|tld)" />
      <entry name=".+\.(gif|png|jpeg|jpg)" />
    </resourceExtensions>
    <wildcardResourcePatterns>
      <entry name="?*.properties" />
      <entry name="?*.xml" />
      <entry name="?*.gif" />
      <entry name="?*.png" />
      <entry name="?*.jpeg" />
      <entry name="?*.jpg" />
      <entry name="?*.html" />
      <entry name="?*.dtd" />
      <entry name="?*.tld" />
      <entry name="?*.ftl" />
    </wildcardResourcePatterns>
  </component>
  <component name="CopyrightManager" default="">
    <module2copyright />
  </component>
  <component name="DependenciesAnalyzeManager">
    <option name="myForwardDirection" value="false" />
  </component>
  <component name="DependencyValidationManager">
    <option name="SKIP_IMPORT_STATEMENTS" value="false" />
  </component>
  <component name="EclipseCompilerSettings">
    <option name="DEBUGGING_INFO" value="true" />
    <option name="GENERATE_NO_WARNINGS" value="true" />
    <option name="DEPRECATION" value="false" />
    <option name="ADDITIONAL_OPTIONS_STRING" value="" />
    <option name="MAXIMUM_HEAP_SIZE" value="128" />
  </component>
  <component name="EclipseEmbeddedCompilerSettings">
    <option name="DEBUGGING_INFO" value="true" />
    <option name="GENERATE_NO_WARNINGS" value="true" />
    <option name="DEPRECATION" value="false" />
    <option name="ADDITIONAL_OPTIONS_STRING" value="" />
    <option name="MAXIMUM_HEAP_SIZE" value="128" />
  </component>
  <component name="Encoding" useUTFGuessing="true" native2AsciiForPropertiesFiles="false" defaultCharsetForPropertiesFiles="UTF-8">
    <file url="file://$PROJECT_DIR$" charset="UTF-8" />
    <file url="file://$PROJECT_DIR$/src/main/groovy/groovyx/gpars/dataflow/operator/DataFlowOperator.groovy" charset="UTF-8" />
    <file url="file://$PROJECT_DIR$/src/main/groovy/groovyx/gpars/remote/RemoteConnection.java" charset="UTF-8" />
    <file url="file://$PROJECT_DIR$/src/main/groovy/groovyx/gpars/remote/RemoteHost.java" charset="UTF-8" />
    <file url="file://$PROJECT_DIR$/src/main/groovy/groovyx/gpars/remote/messages" charset="UTF-8" />
    <file url="file://$PROJECT_DIR$/src/main/groovy/groovyx/gpars/remote/messages/HostIdMsg.java" charset="UTF-8" />
    <file url="file://$PROJECT_DIR$/src/main/groovy/groovyx/gpars/remote/messages/NodeConnectedMsg.java" charset="UTF-8" />
    <file url="file://$PROJECT_DIR$/src/main/groovy/groovyx/gpars/remote/messages/NodeDisconnectedMsg.java" charset="UTF-8" />
    <file url="file://$PROJECT_DIR$/src/main/groovy/groovyx/gpars/remote/netty" charset="UTF-8" />
    <file url="file://$PROJECT_DIR$/src/main/groovy/groovyx/gpars/scheduler" charset="UTF-8" />
    <file url="file://$PROJECT_DIR$/src/main/groovy/groovyx/gpars/transformations" charset="UTF-8" />
    <file url="file://$PROJECT_DIR$/src/main/resources/META-INF" charset="UTF-8" />
    <file url="file://$PROJECT_DIR$/src/test" charset="UTF-8" />
  </component>
  <component name="EntryPointsManager">
    <entry_points version="2.0" />
  </component>
  <component name="FacetAutodetectingManager">
    <autodetection-disabled>
      <facet-type id="Gant_Groovy">
        <modules>
          <module name="Parallelizer_IDEA9">
            <files>
              <file url="file://$PROJECT_DIR$/build.gradle" />
            </files>
          </module>
        </modules>
      </facet-type>
    </autodetection-disabled>
  </component>
  <component name="IdProvider" IDEtalkID="798405833E980F6DBFE0C8BDAEEB0CA9" />
  <component name="InspectionProjectProfileManager">
    <option name="PROJECT_PROFILE" value="Project Default" />
    <option name="USE_PROJECT_PROFILE" value="true" />
    <version value="1.0" />
    <profiles>
      <profile version="1.0" is_locked="false">
        <option name="myName" value="Project Default" />
        <option name="myLocal" value="false" />
        <inspection_tool class="AbstractClassExtendsConcreteClass" enabled="true" level="WARNING" enabled_by_default="true" />
        <inspection_tool class="AbstractClassNeverImplemented" enabled="true" level="WARNING" enabled_by_default="true" />
        <inspection_tool class="AbstractClassWithOnlyOneDirectInheritor" enabled="true" level="WARNING" enabled_by_default="true" />
        <inspection_tool class="AbstractClassWithoutAbstractMethods" enabled="true" level="WARNING" enabled_by_default="true" />
        <inspection_tool class="AbstractMethodCallInConstructor" enabled="true" level="WARNING" enabled_by_default="true" />
        <inspection_tool class="AbstractMethodOverridesAbstractMethod" enabled="true" level="WARNING" enabled_by_default="true" />
        <inspection_tool class="AbstractMethodOverridesConcreteMethod" enabled="true" level="WARNING" enabled_by_default="true" />
        <inspection_tool class="AbstractMethodWithMissingImplementations" enabled="true" level="WARNING" enabled_by_default="true" />
        <inspection_tool class="AccessToNonThreadSafeStaticFieldFromInstance" enabled="true" level="WARNING" enabled_by_default="true">
          <option name="nonThreadSafeTypes" value="java.text.DateFormat,java.util.Calendar" />
        </inspection_tool>
        <inspection_tool class="AccessToStaticFieldLockedOnInstance" enabled="true" level="WARNING" enabled_by_default="true" />
        <inspection_tool class="AmbiguousMethodCall" enabled="true" level="WARNING" enabled_by_default="true" />
        <inspection_tool class="AnnotationClass" enabled="true" level="WARNING" enabled_by_default="true" />
        <inspection_tool class="AnnotationNamingConvention" enabled="true" level="WARNING" enabled_by_default="true">
          <option name="m_regex" value="[A-Z][A-Za-z\d]*" />
          <option name="m_minLength" value="8" />
          <option name="m_maxLength" value="64" />
        </inspection_tool>
        <inspection_tool class="AnonymousClassComplexity" enabled="true" level="WARNING" enabled_by_default="true">
          <option name="m_limit" value="3" />
        </inspection_tool>
        <inspection_tool class="AnonymousClassMethodCount" enabled="true" level="WARNING" enabled_by_default="true">
          <option name="m_limit" value="1" />
        </inspection_tool>
        <inspection_tool class="AnonymousClassVariableHidesContainingMethodVariable" enabled="true" level="WARNING" enabled_by_default="true" />
        <inspection_tool class="AnonymousFunctionJS" enabled="true" level="WARNING" enabled_by_default="true" />
        <inspection_tool class="ArchaicSystemPropertyAccess" enabled="true" level="WARNING" enabled_by_default="true" />
        <inspection_tool class="ArithmeticOnVolatileField" enabled="true" level="WARNING" enabled_by_default="true" />
        <inspection_tool class="AssertAsName" enabled="true" level="WARNING" enabled_by_default="true" />
        <inspection_tool class="AssertEqualsMayBeAssertSame" enabled="true" level="WARNING" enabled_by_default="true" />
        <inspection_tool class="AssertsWithoutMessages" enabled="true" level="WARNING" enabled_by_default="true" />
        <inspection_tool class="AssignmentResultUsedJS" enabled="true" level="WARNING" enabled_by_default="true" />
        <inspection_tool class="AssignmentToCatchBlockParameter" enabled="true" level="WARNING" enabled_by_default="true" />
        <inspection_tool class="AssignmentToCollectionFieldFromParameter" enabled="true" level="WARNING" enabled_by_default="true">
          <option name="ignorePrivateMethods" value="true" />
        </inspection_tool>
        <inspection_tool class="AssignmentToDateFieldFromParameter" enabled="true" level="WARNING" enabled_by_default="true">
          <option name="ignorePrivateMethods" value="true" />
        </inspection_tool>
        <inspection_tool class="AssignmentToForLoopParameter" enabled="true" level="WARNING" enabled_by_default="true">
          <option name="m_checkForeachParameters" value="false" />
        </inspection_tool>
        <inspection_tool class="AssignmentToForLoopParameterJS" enabled="true" level="WARNING" enabled_by_default="true" />
        <inspection_tool class="AssignmentToFunctionParameterJS" enabled="true" level="WARNING" enabled_by_default="true" />
        <inspection_tool class="AssignmentToMethodParameter" enabled="true" level="WARNING" enabled_by_default="true">
          <option name="ignoreTransformationOfOriginalParameter" value="false" />
        </inspection_tool>
        <inspection_tool class="AssignmentToStaticFieldFromInstanceMethod" enabled="true" level="WARNING" enabled_by_default="true" />
        <inspection_tool class="AssignmentUsedAsCondition" enabled="true" level="WARNING" enabled_by_default="true" />
        <inspection_tool class="AutoBoxing" enabled="true" level="WARNING" enabled_by_default="true">
          <option name="ignoreAddedToCollection" value="false" />
        </inspection_tool>
        <inspection_tool class="AutoUnboxing" enabled="true" level="WARNING" enabled_by_default="true" />
        <inspection_tool class="AwaitNotInLoop" enabled="true" level="WARNING" enabled_by_default="true" />
        <inspection_tool class="AwaitWithoutCorrespondingSignal" enabled="true" level="WARNING" enabled_by_default="true" />
        <inspection_tool class="BadExceptionCaught" enabled="true" level="WARNING" enabled_by_default="true">
          <option name="exceptionsString" value="java.lang.NullPointerException,java.lang.IllegalMonitorStateException,java.lang.ArrayIndexOutOfBoundsException" />
        </inspection_tool>
        <inspection_tool class="BadExceptionDeclared" enabled="true" level="WARNING" enabled_by_default="true">
          <option name="exceptionsString" value="java.lang.Throwable,java.lang.Exception,java.lang.Error,java.lang.RuntimeException,java.lang.NullPointerException,java.lang.ClassCastException,java.lang.ArrayIndexOutOfBoundsException" />
          <option name="ignoreTestCases" value="false" />
        </inspection_tool>
        <inspection_tool class="BadOddness" enabled="true" level="WARNING" enabled_by_default="true" />
        <inspection_tool class="BeforeClassOrAfterClassIsPublicStaticVoidNoArg" enabled="true" level="WARNING" enabled_by_default="true" />
        <inspection_tool class="BeforeOrAfterIsPublicVoidNoArg" enabled="true" level="WARNING" enabled_by_default="true" />
        <inspection_tool class="BigDecimalEquals" enabled="true" level="WARNING" enabled_by_default="true" />
        <inspection_tool class="BlockStatementJS" enabled="true" level="WARNING" enabled_by_default="true" />
        <inspection_tool class="BooleanMethodNameMustStartWithQuestion" enabled="true" level="WARNING" enabled_by_default="true">
          <option name="questionString" value="is,can,has,should,could,will,shall,check,contains,equals,add,put,remove,startsWith,endsWith" />
        </inspection_tool>
        <inspection_tool class="BreakStatementJS" enabled="true" level="WARNING" enabled_by_default="true" />
        <inspection_tool class="BreakStatementWithLabel" enabled="true" level="WARNING" enabled_by_default="true" />
        <inspection_tool class="BreakStatementWithLabelJS" enabled="true" level="WARNING" enabled_by_default="true" />
        <inspection_tool class="BusyWait" enabled="true" level="WARNING" enabled_by_default="true" />
        <inspection_tool class="CStyleArrayDeclaration" enabled="true" level="WARNING" enabled_by_default="true" />
        <inspection_tool class="CachedNumberConstructorCall" enabled="true" level="WARNING" enabled_by_default="true" />
        <inspection_tool class="CallToNativeMethodWhileLocked" enabled="true" level="WARNING" enabled_by_default="true" />
        <inspection_tool class="CallToSimpleGetterInClass" enabled="true" level="WARNING" enabled_by_default="true">
          <option name="ignoreGetterCallsOnOtherObjects" value="false" />
        </inspection_tool>
        <inspection_tool class="CallToSimpleSetterInClass" enabled="true" level="WARNING" enabled_by_default="true">
          <option name="ignoreSetterCallsOnOtherObjects" value="false" />
        </inspection_tool>
        <inspection_tool class="CallToStringConcatCanBeReplacedByOperator" enabled="true" level="WARNING" enabled_by_default="true" />
        <inspection_tool class="CallerJS" enabled="true" level="WARNING" enabled_by_default="true" />
        <inspection_tool class="CastConflictsWithInstanceof" enabled="true" level="WARNING" enabled_by_default="true" />
        <inspection_tool class="CastThatLosesPrecision" enabled="true" level="WARNING" enabled_by_default="true">
          <option name="ignoreIntegerCharCasts" value="false" />
        </inspection_tool>
        <inspection_tool class="CastToIncompatibleInterface" enabled="true" level="WARNING" enabled_by_default="true" />
        <inspection_tool class="CatchGenericClass" enabled="true" level="WARNING" enabled_by_default="true" />
        <inspection_tool class="ChainedEquality" enabled="true" level="WARNING" enabled_by_default="true" />
        <inspection_tool class="ChainedEqualityJS" enabled="true" level="WARNING" enabled_by_default="true" />
        <inspection_tool class="ChainedFunctionCallJS" enabled="true" level="WARNING" enabled_by_default="true" />
        <inspection_tool class="ChannelResource" enabled="true" level="WARNING" enabled_by_default="true" />
        <inspection_tool class="CharUsedInArithmeticContext" enabled="true" level="WARNING" enabled_by_default="true" />
        <inspection_tool class="CharacterComparison" enabled="true" level="WARNING" enabled_by_default="true" />
        <inspection_tool class="CheckForOutOfMemoryOnLargeArrayAllocation" enabled="true" level="WARNING" enabled_by_default="true">
          <option name="m_limit" value="64" />
        </inspection_tool>
        <inspection_tool class="CheckedExceptionClass" enabled="true" level="WARNING" enabled_by_default="true" />
        <inspection_tool class="ClassComplexity" enabled="true" level="WARNING" enabled_by_default="true">
          <option name="m_limit" value="80" />
        </inspection_tool>
        <inspection_tool class="ClassCoupling" enabled="true" level="WARNING" enabled_by_default="true">
          <option name="m_includeJavaClasses" value="false" />
          <option name="m_includeLibraryClasses" value="false" />
          <option name="m_limit" value="15" />
        </inspection_tool>
        <inspection_tool class="ClassEscapesItsScope" enabled="true" level="WARNING" enabled_by_default="true" />
        <inspection_tool class="ClassInTopLevelPackage" enabled="true" level="WARNING" enabled_by_default="true" />
        <inspection_tool class="ClassInitializer" enabled="true" level="WARNING" enabled_by_default="true" />
        <inspection_tool class="ClassLoaderInstantiation" enabled="true" level="WARNING" enabled_by_default="true" />
        <inspection_tool class="ClassMayBeInterface" enabled="true" level="WARNING" enabled_by_default="true" />
        <inspection_tool class="ClassNameDiffersFromFileName" enabled="true" level="WARNING" enabled_by_default="true" />
        <inspection_tool class="ClassNameSameAsAncestorName" enabled="true" level="WARNING" enabled_by_default="true" />
        <inspection_tool class="ClassReferencesSubclass" enabled="true" level="WARNING" enabled_by_default="true" />
        <inspection_tool class="ClassUnconnectedToPackage" enabled="true" level="WARNING" enabled_by_default="true" />
        <inspection_tool class="ClassWithMultipleLoggers" enabled="true" level="WARNING" enabled_by_default="true">
          <option name="loggerClassName" value="java.util.logging.Logger" />
        </inspection_tool>
        <inspection_tool class="ClassWithTooManyDependencies" enabled="true" level="WARNING" enabled_by_default="true">
          <option name="limit" value="10" />
        </inspection_tool>
        <inspection_tool class="ClassWithTooManyDependents" enabled="true" level="WARNING" enabled_by_default="true">
          <option name="limit" value="10" />
        </inspection_tool>
        <inspection_tool class="ClassWithTooManyTransitiveDependencies" enabled="true" level="WARNING" enabled_by_default="true">
          <option name="limit" value="35" />
        </inspection_tool>
        <inspection_tool class="ClassWithTooManyTransitiveDependents" enabled="true" level="WARNING" enabled_by_default="true">
          <option name="limit" value="35" />
        </inspection_tool>
        <inspection_tool class="ClassWithoutToString" level="WARNING" enabled="true" />
        <inspection_tool class="CloneCallsConstructors" enabled="true" level="WARNING" enabled_by_default="true" />
        <inspection_tool class="CloneInNonCloneableClass" enabled="true" level="WARNING" enabled_by_default="true" />
        <inspection_tool class="CloneableClassInSecureContext" enabled="true" level="WARNING" enabled_by_default="true" />
        <inspection_tool class="CloneableImplementsClone" enabled="true" level="WARNING" enabled_by_default="true">
          <option name="m_ignoreCloneableDueToInheritance" value="false" />
        </inspection_tool>
        <inspection_tool class="CollectionAddedToSelf" enabled="true" level="WARNING" enabled_by_default="true" />
        <inspection_tool class="CollectionContainsUrl" enabled="true" level="WARNING" enabled_by_default="true" />
        <inspection_tool class="CollectionsFieldAccessReplaceableByMethodCall" enabled="true" level="WARNING" enabled_by_default="true" />
        <inspection_tool class="CollectionsMustHaveInitialCapacity" enabled="true" level="WARNING" enabled_by_default="true" />
        <inspection_tool class="CommaExpressionJS" enabled="true" level="WARNING" enabled_by_default="true" />
        <inspection_tool class="ComparableImplementedButEqualsNotOverridden" enabled="true" level="WARNING" enabled_by_default="true" />
        <inspection_tool class="ComparatorNotSerializable" enabled="true" level="WARNING" enabled_by_default="true" />
        <inspection_tool class="CompareToUsesNonFinalVariable" enabled="true" level="WARNING" enabled_by_default="true" />
        <inspection_tool class="ComparisonOfShortAndChar" enabled="true" level="WARNING" enabled_by_default="true" />
        <inspection_tool class="ComparisonToNaN" enabled="true" level="WARNING" enabled_by_default="true" />
        <inspection_tool class="ConditionSignal" enabled="true" level="WARNING" enabled_by_default="true" />
        <inspection_tool class="ConditionalExpressionJS" enabled="true" level="WARNING" enabled_by_default="true" />
        <inspection_tool class="ConditionalExpressionWithIdenticalBranches" enabled="true" level="WARNING" enabled_by_default="true" />
        <inspection_tool class="ConditionalExpressionWithIdenticalBranchesJS" enabled="true" level="WARNING" enabled_by_default="true" />
        <inspection_tool class="ConfusingElse" enabled="true" level="WARNING" enabled_by_default="true" />
        <inspection_tool class="ConfusingFloatingPointLiteral" enabled="true" level="WARNING" enabled_by_default="true" />
        <inspection_tool class="ConfusingFloatingPointLiteralJS" enabled="true" level="WARNING" enabled_by_default="true" />
        <inspection_tool class="ConfusingMainMethod" enabled="true" level="WARNING" enabled_by_default="true" />
        <inspection_tool class="ConfusingOctalEscape" enabled="true" level="WARNING" enabled_by_default="true" />
        <inspection_tool class="ConfusingPlusesOrMinusesJS" enabled="true" level="WARNING" enabled_by_default="true" />
        <inspection_tool class="ConnectionResource" enabled="true" level="WARNING" enabled_by_default="true" />
        <inspection_tool class="ConstantDeclaredInAbstractClass" enabled="true" level="WARNING" enabled_by_default="true" />
        <inspection_tool class="ConstantMathCall" enabled="true" level="WARNING" enabled_by_default="true" />
        <inspection_tool class="ConstantOnLHSOfComparison" enabled="true" level="WARNING" enabled_by_default="true" />
        <inspection_tool class="ConstantOnLHSOfComparisonJS" enabled="true" level="WARNING" enabled_by_default="true" />
        <inspection_tool class="ConstantOnRHSOfComparisonJS" enabled="true" level="WARNING" enabled_by_default="true" />
        <inspection_tool class="ConstantStringIntern" enabled="true" level="WARNING" enabled_by_default="true" />
        <inspection_tool class="ConstantValueVariableUse" enabled="true" level="WARNING" enabled_by_default="true" />
        <inspection_tool class="ConstructorCount" enabled="true" level="WARNING" enabled_by_default="true">
          <option name="m_limit" value="5" />
        </inspection_tool>
        <inspection_tool class="ContinueStatement" enabled="true" level="WARNING" enabled_by_default="true" />
        <inspection_tool class="ContinueStatementJS" enabled="true" level="WARNING" enabled_by_default="true" />
        <inspection_tool class="ContinueStatementWithLabel" enabled="true" level="WARNING" enabled_by_default="true" />
        <inspection_tool class="ContinueStatementWithLabelJS" enabled="true" level="WARNING" enabled_by_default="true" />
        <inspection_tool class="ConvertAnnotations" enabled="true" level="WARNING" enabled_by_default="true" />
        <inspection_tool class="ConvertJavadoc" enabled="true" level="WARNING" enabled_by_default="true" />
        <inspection_tool class="ConvertOldAnnotations" enabled="true" level="WARNING" enabled_by_default="true" />
        <inspection_tool class="CovariantCompareTo" enabled="true" level="WARNING" enabled_by_default="true" />
        <inspection_tool class="CovariantEquals" enabled="true" level="WARNING" enabled_by_default="true" />
        <inspection_tool class="CssConvertColorToHexInspection" enabled="true" level="WARNING" enabled_by_default="true" />
        <inspection_tool class="CssConvertColorToRgbInspection" enabled="true" level="WARNING" enabled_by_default="true" />
        <inspection_tool class="CustomClassloader" enabled="true" level="WARNING" enabled_by_default="true" />
        <inspection_tool class="CustomSecurityManager" enabled="true" level="WARNING" enabled_by_default="true" />
        <inspection_tool class="CyclicClassDependency" enabled="true" level="WARNING" enabled_by_default="true" />
        <inspection_tool class="CyclicPackageDependency" enabled="true" level="WARNING" enabled_by_default="true" />
        <inspection_tool class="CyclomaticComplexity" enabled="true" level="WARNING" enabled_by_default="true">
          <option name="m_limit" value="10" />
        </inspection_tool>
        <inspection_tool class="CyclomaticComplexityJS" enabled="true" level="WARNING" enabled_by_default="true">
          <option name="m_limit" value="10" />
        </inspection_tool>
        <inspection_tool class="DateToString" enabled="true" level="WARNING" enabled_by_default="true" />
        <inspection_tool class="DebuggerStatementJS" enabled="true" level="WARNING" enabled_by_default="true" />
        <inspection_tool class="DeclareCollectionAsInterface" enabled="true" level="WARNING" enabled_by_default="true">
          <option name="ignoreLocalVariables" value="false" />
          <option name="ignorePrivateMethodsAndFields" value="false" />
        </inspection_tool>
        <inspection_tool class="DefaultNotLastCaseInSwitch" enabled="true" level="WARNING" enabled_by_default="true" />
        <inspection_tool class="DefaultNotLastCaseInSwitchJS" enabled="true" level="WARNING" enabled_by_default="true" />
        <inspection_tool class="DeserializableClassInSecureContext" enabled="true" level="WARNING" enabled_by_default="true" />
        <inspection_tool class="DisjointPackage" enabled="true" level="WARNING" enabled_by_default="true" />
        <inspection_tool class="DivideByZero" enabled="true" level="WARNING" enabled_by_default="true" />
        <inspection_tool class="DivideByZeroJS" enabled="true" level="WARNING" enabled_by_default="true" />
        <inspection_tool class="DocumentWriteJS" enabled="true" level="WARNING" enabled_by_default="true" />
        <inspection_tool class="DollarSignInName" enabled="true" level="WARNING" enabled_by_default="true" />
        <inspection_tool class="DoubleCheckedLocking" enabled="true" level="WARNING" enabled_by_default="true">
          <option name="ignoreOnVolatileVariables" value="false" />
        </inspection_tool>
        <inspection_tool class="DoubleNegation" enabled="true" level="WARNING" enabled_by_default="true" />
        <inspection_tool class="DriverManagerGetConnection" enabled="true" level="WARNING" enabled_by_default="true" />
        <inspection_tool class="DuplicateBooleanBranch" enabled="true" level="WARNING" enabled_by_default="true" />
        <inspection_tool class="DuplicateCondition" enabled="true" level="WARNING" enabled_by_default="true">
          <option name="ignoreMethodCalls" value="false" />
        </inspection_tool>
        <inspection_tool class="DuplicateConditionJS" enabled="true" level="WARNING" enabled_by_default="true" />
        <inspection_tool class="DuplicatePropertyInspection" enabled="true" level="WARNING" enabled_by_default="true">
          <option name="CURRENT_FILE" value="true" />
          <option name="MODULE_WITH_DEPENDENCIES" value="false" />
          <option name="CHECK_DUPLICATE_VALUES" value="true" />
          <option name="CHECK_DUPLICATE_KEYS" value="true" />
          <option name="CHECK_DUPLICATE_KEYS_WITH_DIFFERENT_VALUES" value="true" />
        </inspection_tool>
        <inspection_tool class="DuplicateStringLiteralInspection" enabled="true" level="WARNING" enabled_by_default="true">
          <option name="MIN_STRING_LENGTH" value="5" />
          <option name="IGNORE_PROPERTY_KEYS" value="false" />
        </inspection_tool>
        <inspection_tool class="DynamicallyGeneratedCodeJS" enabled="true" level="WARNING" enabled_by_default="true" />
        <inspection_tool class="EmptyCatchBlockJS" enabled="true" level="WARNING" enabled_by_default="true" />
        <inspection_tool class="EmptyClass" enabled="true" level="WARNING" enabled_by_default="true" />
        <inspection_tool class="EmptyFinallyBlockJS" enabled="true" level="WARNING" enabled_by_default="true" />
        <inspection_tool class="EmptyInitializer" enabled="true" level="WARNING" enabled_by_default="true" />
        <inspection_tool class="EmptySynchronizedStatement" enabled="true" level="WARNING" enabled_by_default="true" />
        <inspection_tool class="EmptyTryBlockJS" enabled="true" level="WARNING" enabled_by_default="true" />
        <inspection_tool class="EnumAsName" enabled="true" level="WARNING" enabled_by_default="true" />
        <inspection_tool class="EnumClass" enabled="true" level="WARNING" enabled_by_default="true" />
        <inspection_tool class="EnumSwitchStatementWhichMissesCases" enabled="true" level="WARNING" enabled_by_default="true">
          <option name="ignoreSwitchStatementsWithDefault" value="false" />
        </inspection_tool>
        <inspection_tool class="EnumeratedClassNamingConvention" enabled="true" level="WARNING" enabled_by_default="true">
          <option name="m_regex" value="[A-Z][A-Za-z\d]*" />
          <option name="m_minLength" value="8" />
          <option name="m_maxLength" value="64" />
        </inspection_tool>
        <inspection_tool class="EnumeratedConstantNamingConvention" enabled="true" level="WARNING" enabled_by_default="true">
          <option name="m_regex" value="[A-Z][A-Za-z\d]*" />
          <option name="m_minLength" value="5" />
          <option name="m_maxLength" value="32" />
        </inspection_tool>
        <inspection_tool class="EnumerationCanBeIteration" enabled="true" level="WARNING" enabled_by_default="true" />
        <inspection_tool class="EqualityComparisonWithCoercionJS" enabled="true" level="WARNING" enabled_by_default="true" />
        <inspection_tool class="EqualsAndHashcode" enabled="true" level="WARNING" enabled_by_default="true" />
        <inspection_tool class="EqualsCalledOnEnumConstant" enabled="true" level="WARNING" enabled_by_default="true" />
        <inspection_tool class="EqualsHashCodeCalledOnUrl" enabled="true" level="WARNING" enabled_by_default="true" />
        <inspection_tool class="EqualsUsesNonFinalVariable" enabled="true" level="WARNING" enabled_by_default="true" />
        <inspection_tool class="ErrorRethrown" enabled="true" level="WARNING" enabled_by_default="true" />
        <inspection_tool class="ExceptionFromCatchWhichDoesntWrap" enabled="true" level="WARNING" enabled_by_default="true">
          <option name="ignoreGetMessage" value="false" />
        </inspection_tool>
        <inspection_tool class="ExceptionNameDoesntEndWithException" enabled="true" level="WARNING" enabled_by_default="true" />
        <inspection_tool class="ExtendsConcreteCollection" enabled="true" level="WARNING" enabled_by_default="true" />
        <inspection_tool class="ExtendsThread" enabled="true" level="WARNING" enabled_by_default="true" />
        <inspection_tool class="ExtendsUtilityClass" enabled="true" level="WARNING" enabled_by_default="true" />
        <inspection_tool class="ExternalizableWithSerializationMethods" enabled="true" level="WARNING" enabled_by_default="true" />
        <inspection_tool class="FallthruInSwitchStatement" enabled="true" level="WARNING" enabled_by_default="true" />
        <inspection_tool class="FieldAccessedSynchronizedAndUnsynchronized" enabled="true" level="WARNING" enabled_by_default="true">
          <option name="countGettersAndSetters" value="false" />
        </inspection_tool>
        <inspection_tool class="FieldCount" enabled="true" level="WARNING" enabled_by_default="true">
          <option name="m_countConstantFields" value="false" />
          <option name="m_considerStaticFinalFieldsConstant" value="false" />
          <option name="m_limit" value="10" />
        </inspection_tool>
        <inspection_tool class="FieldHasSetterButNoGetter" enabled="true" level="WARNING" enabled_by_default="true" />
        <inspection_tool class="FieldHidesSuperclassField" enabled="true" level="WARNING" enabled_by_default="true">
          <option name="m_ignoreInvisibleFields" value="true" />
        </inspection_tool>
        <inspection_tool class="FieldMayBeFinal" enabled="true" level="WARNING" enabled_by_default="true" />
        <inspection_tool class="FieldMayBeStatic" enabled="true" level="WARNING" enabled_by_default="true" />
        <inspection_tool class="FinalMethodInFinalClass" enabled="true" level="WARNING" enabled_by_default="true" />
        <inspection_tool class="Finalize" enabled="true" level="WARNING" enabled_by_default="true" />
        <inspection_tool class="FinalizeNotProtected" enabled="true" level="WARNING" enabled_by_default="true" />
        <inspection_tool class="FloatingPointEquality" enabled="true" level="WARNING" enabled_by_default="true" />
        <inspection_tool class="ForLoopReplaceableByWhile" enabled="true" level="WARNING" enabled_by_default="true">
          <option name="m_ignoreLoopsWithoutConditions" value="false" />
        </inspection_tool>
        <inspection_tool class="ForLoopReplaceableByWhileJS" enabled="true" level="WARNING" enabled_by_default="true">
          <option name="m_ignoreLoopsWithoutConditions" value="false" />
        </inspection_tool>
        <inspection_tool class="ForLoopThatDoesntUseLoopVariable" enabled="true" level="WARNING" enabled_by_default="true" />
        <inspection_tool class="ForLoopThatDoesntUseLoopVariableJS" enabled="true" level="WARNING" enabled_by_default="true" />
        <inspection_tool class="ForLoopWithMissingComponent" enabled="true" level="WARNING" enabled_by_default="true">
          <option name="ignoreCollectionLoops" value="false" />
        </inspection_tool>
        <inspection_tool class="FunctionNamingConventionJS" enabled="true" level="WARNING" enabled_by_default="true">
          <option name="m_regex" value="[a-z][A-Za-z]*" />
          <option name="m_minLength" value="4" />
          <option name="m_maxLength" value="32" />
        </inspection_tool>
        <inspection_tool class="FunctionWithMultipleLoopsJS" enabled="true" level="WARNING" enabled_by_default="true" />
        <inspection_tool class="FunctionWithMultipleReturnPointsJS" enabled="true" level="WARNING" enabled_by_default="true" />
        <inspection_tool class="GroovyAccessToStaticFieldLockedOnInstance" enabled="true" level="WARNING" enabled_by_default="true" />
        <inspection_tool class="GroovyAnnotationNamingConvention" enabled="true" level="WARNING" enabled_by_default="true">
          <option name="m_regex" value="[A-Z][A-Za-z\d]*" />
          <option name="m_minLength" value="8" />
          <option name="m_maxLength" value="64" />
        </inspection_tool>
        <inspection_tool class="GroovyAssignmentCanBeOperatorAssignment" enabled="true" level="WARNING" enabled_by_default="true">
          <option name="ignoreLazyOperators" value="true" />
          <option name="ignoreObscureOperators" value="false" />
        </inspection_tool>
        <inspection_tool class="GroovyAssignmentToForLoopParameter" enabled="true" level="WARNING" enabled_by_default="true" />
        <inspection_tool class="GroovyAssignmentToMethodParameter" enabled="true" level="WARNING" enabled_by_default="true" />
        <inspection_tool class="GroovyBreak" enabled="true" level="WARNING" enabled_by_default="true" />
        <inspection_tool class="GroovyBusyWait" enabled="true" level="WARNING" enabled_by_default="true" />
        <inspection_tool class="GroovyConditionalCanBeConditionalCall" enabled="true" level="WARNING" enabled_by_default="true" />
        <inspection_tool class="GroovyConditionalCanBeElvis" enabled="true" level="WARNING" enabled_by_default="true" />
        <inspection_tool class="GroovyConditionalWithIdenticalBranches" enabled="true" level="WARNING" enabled_by_default="true" />
        <inspection_tool class="GroovyContinue" enabled="true" level="WARNING" enabled_by_default="true" />
        <inspection_tool class="GroovyContinueOrBreakFromFinallyBlock" enabled="true" level="WARNING" enabled_by_default="true" />
        <inspection_tool class="GroovyDoubleCheckedLocking" enabled="true" level="WARNING" enabled_by_default="true">
          <option name="ignoreOnVolatileVariables" value="false" />
        </inspection_tool>
        <inspection_tool class="GroovyDuplicateSwitchBranch" enabled="true" level="WARNING" enabled_by_default="true" />
        <inspection_tool class="GroovyEmptyCatchBlock" enabled="true" level="WARNING" enabled_by_default="true" />
        <inspection_tool class="GroovyEmptyFinallyBlock" enabled="true" level="WARNING" enabled_by_default="true" />
        <inspection_tool class="GroovyEmptySyncBlock" enabled="true" level="WARNING" enabled_by_default="true" />
        <inspection_tool class="GroovyEmptyTryBlock" enabled="true" level="WARNING" enabled_by_default="true" />
        <inspection_tool class="GroovyEnumerationNamingConvention" enabled="true" level="WARNING" enabled_by_default="true">
          <option name="m_regex" value="[A-Z][A-Za-z\d]*" />
          <option name="m_minLength" value="8" />
          <option name="m_maxLength" value="64" />
        </inspection_tool>
        <inspection_tool class="GroovyGetterCallCanBePropertyAccess" enabled="true" level="WARNING" enabled_by_default="true" />
        <inspection_tool class="GroovyIfStatementWithIdenticalBranches" enabled="true" level="WARNING" enabled_by_default="true" />
        <inspection_tool class="GroovyIfStatementWithTooManyBranches" enabled="true" level="WARNING" enabled_by_default="true">
          <option name="m_limit" value="3" />
        </inspection_tool>
        <inspection_tool class="GroovyInterfaceNamingConvention" enabled="true" level="WARNING" enabled_by_default="true">
          <option name="m_regex" value="[A-Z][A-Za-z\d]*" />
          <option name="m_minLength" value="8" />
          <option name="m_maxLength" value="64" />
        </inspection_tool>
        <inspection_tool class="GroovyListGetCanBeKeyedAccess" enabled="true" level="WARNING" enabled_by_default="true" />
        <inspection_tool class="GroovyListSetCanBeKeyedAccess" enabled="true" level="WARNING" enabled_by_default="true" />
        <inspection_tool class="GroovyLoopStatementThatDoesntLoop" enabled="true" level="WARNING" enabled_by_default="true" />
        <inspection_tool class="GroovyMapGetCanBeKeyedAccess" enabled="true" level="WARNING" enabled_by_default="true" />
        <inspection_tool class="GroovyMapPutCanBeKeyedAccess" enabled="true" level="WARNING" enabled_by_default="true" />
        <inspection_tool class="GroovyMethodWithMoreThanThreeNegations" enabled="true" level="WARNING" enabled_by_default="true" />
        <inspection_tool class="GroovyMultipleReturnPointsPerMethod" enabled="true" level="WARNING" enabled_by_default="true">
          <option name="m_limit" value="1" />
        </inspection_tool>
        <inspection_tool class="GroovyNegatedConditional" enabled="true" level="WARNING" enabled_by_default="true" />
        <inspection_tool class="GroovyNegatedIf" enabled="true" level="WARNING" enabled_by_default="true" />
        <inspection_tool class="GroovyNestedAssignment" enabled="true" level="WARNING" enabled_by_default="true" />
        <inspection_tool class="GroovyNestedConditional" enabled="true" level="WARNING" enabled_by_default="true" />
        <inspection_tool class="GroovyNestedSwitch" enabled="true" level="WARNING" enabled_by_default="true" />
        <inspection_tool class="GroovyNestedSynchronizedStatement" enabled="true" level="WARNING" enabled_by_default="true" />
        <inspection_tool class="GroovyNonShortCircuitBoolean" enabled="true" level="WARNING" enabled_by_default="true" />
        <inspection_tool class="GroovyNotifyWhileNotSynchronized" enabled="true" level="WARNING" enabled_by_default="true" />
        <inspection_tool class="GroovyOctalInteger" enabled="true" level="WARNING" enabled_by_default="true" />
        <inspection_tool class="GroovyOverlyComplexArithmeticExpression" enabled="true" level="WARNING" enabled_by_default="true">
          <option name="m_limit" value="3" />
        </inspection_tool>
        <inspection_tool class="GroovyOverlyComplexBooleanExpression" enabled="true" level="WARNING" enabled_by_default="true">
          <option name="m_limit" value="3" />
        </inspection_tool>
        <inspection_tool class="GroovyOverlyComplexMethod" enabled="true" level="WARNING" enabled_by_default="true">
          <option name="m_limit" value="10" />
        </inspection_tool>
        <inspection_tool class="GroovyOverlyLongMethod" enabled="true" level="WARNING" enabled_by_default="true">
          <option name="m_limit" value="30" />
        </inspection_tool>
        <inspection_tool class="GroovyOverlyNestedMethod" enabled="true" level="WARNING" enabled_by_default="true">
          <option name="m_limit" value="5" />
        </inspection_tool>
        <inspection_tool class="GroovyPublicFieldAccessedInSynchronizedContext" enabled="true" level="WARNING" enabled_by_default="true" />
        <inspection_tool class="GroovyResultOfAssignmentUsed" enabled="true" level="WARNING" enabled_by_default="true" />
        <inspection_tool class="GroovyResultOfIncrementOrDecrementUsed" enabled="true" level="WARNING" enabled_by_default="true" />
        <inspection_tool class="GroovyReturnFromClosureCanBeImplicit" enabled="true" level="WARNING" enabled_by_default="true" />
        <inspection_tool class="GroovyReturnFromFinallyBlock" enabled="true" level="WARNING" enabled_by_default="true" />
        <inspection_tool class="GroovySetterCallCanBePropertyAccess" enabled="true" level="WARNING" enabled_by_default="true" />
        <inspection_tool class="GroovySwitchStatementWithNoDefault" enabled="true" level="WARNING" enabled_by_default="true" />
        <inspection_tool class="GroovySynchronizationOnNonFinalField" enabled="true" level="WARNING" enabled_by_default="true" />
        <inspection_tool class="GroovySynchronizationOnThis" enabled="true" level="WARNING" enabled_by_default="true" />
        <inspection_tool class="GroovySynchronizationOnVariableInitializedWithLiteral" enabled="true" level="WARNING" enabled_by_default="true" />
        <inspection_tool class="GroovySynchronizedMethod" enabled="true" level="WARNING" enabled_by_default="true" />
        <inspection_tool class="GroovySystemRunFinalizersOnExit" enabled="true" level="WARNING" enabled_by_default="true" />
        <inspection_tool class="GroovyThreadStopSuspendResume" enabled="true" level="WARNING" enabled_by_default="true" />
        <inspection_tool class="GroovyThrowFromFinallyBlock" enabled="true" level="WARNING" enabled_by_default="true" />
        <inspection_tool class="GroovyUnconditionalWait" enabled="true" level="WARNING" enabled_by_default="true" />
        <inspection_tool class="GroovyUnsynchronizedMethodOverridesSynchronizedMethod" enabled="true" level="WARNING" enabled_by_default="true" />
        <inspection_tool class="GroovyUnusedCatchParameter" enabled="true" level="WARNING" enabled_by_default="true" />
        <inspection_tool class="GroovyWaitCallNotInLoop" enabled="true" level="WARNING" enabled_by_default="true" />
        <inspection_tool class="GroovyWaitWhileNotSynchronized" enabled="true" level="WARNING" enabled_by_default="true" />
        <inspection_tool class="GroovyWhileLoopSpinsOnField" enabled="true" level="WARNING" enabled_by_default="true">
          <option name="ignoreNonEmtpyLoops" value="false" />
        </inspection_tool>
        <inspection_tool class="HardcodedFileSeparators" enabled="true" level="WARNING" enabled_by_default="true">
          <option name="m_recognizeExampleMediaType" value="false" />
        </inspection_tool>
        <inspection_tool class="HashCodeUsesNonFinalVariable" enabled="true" level="WARNING" enabled_by_default="true" />
        <inspection_tool class="HibernateResource" enabled="true" level="WARNING" enabled_by_default="true" />
        <inspection_tool class="IOResource" enabled="true" level="WARNING" enabled_by_default="true" />
        <inspection_tool class="IfStatementWithIdenticalBranches" enabled="true" level="WARNING" enabled_by_default="true" />
        <inspection_tool class="IfStatementWithIdenticalBranchesJS" enabled="true" level="WARNING" enabled_by_default="true" />
        <inspection_tool class="IfStatementWithTooManyBranches" enabled="true" level="WARNING" enabled_by_default="true">
          <option name="m_limit" value="3" />
        </inspection_tool>
        <inspection_tool class="IfStatementWithTooManyBranchesJS" enabled="true" level="WARNING" enabled_by_default="true">
          <option name="m_limit" value="3" />
        </inspection_tool>
        <inspection_tool class="ImplicitNumericConversion" enabled="true" level="WARNING" enabled_by_default="true">
          <option name="ignoreWideningConversions" value="false" />
          <option name="ignoreCharConversions" value="false" />
          <option name="ignoreConstantConversions" value="false" />
        </inspection_tool>
        <inspection_tool class="IncrementDecrementResultUsedJS" enabled="true" level="WARNING" enabled_by_default="true" />
        <inspection_tool class="IncrementDecrementUsedAsExpression" enabled="true" level="WARNING" enabled_by_default="true" />
        <inspection_tool class="IndexOfReplaceableByContains" enabled="true" level="WARNING" enabled_by_default="true" />
        <inspection_tool class="InnerClassMayBeStatic" enabled="true" level="WARNING" enabled_by_default="true" />
        <inspection_tool class="InnerClassOnInterface" enabled="true" level="WARNING" enabled_by_default="true">
          <option name="m_ignoreInnerInterfaces" value="false" />
        </inspection_tool>
        <inspection_tool class="InnerClassVariableHidesOuterClassVariable" enabled="true" level="WARNING" enabled_by_default="true">
          <option name="m_ignoreInvisibleFields" value="true" />
        </inspection_tool>
        <inspection_tool class="InnerHTMLJS" enabled="true" level="WARNING" enabled_by_default="true" />
        <inspection_tool class="InstanceVariableInitialization" enabled="true" level="WARNING" enabled_by_default="true">
          <option name="m_ignorePrimitives" value="false" />
        </inspection_tool>
        <inspection_tool class="InstanceVariableUninitializedUse" enabled="true" level="WARNING" enabled_by_default="true">
          <option name="m_ignorePrimitives" value="false" />
        </inspection_tool>
        <inspection_tool class="InstanceofCatchParameter" enabled="true" level="WARNING" enabled_by_default="true" />
        <inspection_tool class="InstanceofChain" enabled="true" level="WARNING" enabled_by_default="true" />
        <inspection_tool class="InstanceofIncompatibleInterface" enabled="true" level="WARNING" enabled_by_default="true" />
        <inspection_tool class="InstanceofThis" enabled="true" level="WARNING" enabled_by_default="true" />
        <inspection_tool class="InstantiationOfUtilityClass" enabled="true" level="WARNING" enabled_by_default="true" />
        <inspection_tool class="IntegerDivisionInFloatingPointContext" enabled="true" level="WARNING" enabled_by_default="true" />
        <inspection_tool class="IntegerMultiplicationImplicitCastToLong" enabled="true" level="WARNING" enabled_by_default="true" />
        <inspection_tool class="InterfaceNeverImplemented" enabled="true" level="WARNING" enabled_by_default="true">
          <option name="ignoreInterfacesThatOnlyDeclareConstants" value="false" />
        </inspection_tool>
        <inspection_tool class="InterfaceWithOnlyOneDirectInheritor" enabled="true" level="WARNING" enabled_by_default="true" />
        <inspection_tool class="IteratorHasNextCallsIteratorNext" enabled="true" level="WARNING" enabled_by_default="true" />
        <inspection_tool class="IteratorNextDoesNotThrowNoSuchElementException" enabled="true" level="WARNING" enabled_by_default="true" />
        <inspection_tool class="JDBCExecuteWithNonConstantString" enabled="true" level="WARNING" enabled_by_default="true" />
        <inspection_tool class="JDBCPrepareStatementWithNonConstantString" enabled="true" level="WARNING" enabled_by_default="true" />
        <inspection_tool class="JDBCResource" enabled="true" level="WARNING" enabled_by_default="true" />
        <inspection_tool class="JNDIResource" enabled="true" level="WARNING" enabled_by_default="true" />
        <inspection_tool class="JUnit4AnnotatedMethodInJUnit3TestCase" enabled="true" level="WARNING" enabled_by_default="true" />
        <inspection_tool class="JUnitAbstractTestClassNamingConvention" enabled="true" level="WARNING" enabled_by_default="true">
          <option name="m_regex" value="[A-Z][A-Za-z\d]*TestCase" />
          <option name="m_minLength" value="12" />
          <option name="m_maxLength" value="64" />
        </inspection_tool>
        <inspection_tool class="JUnitTestClassNamingConvention" enabled="true" level="WARNING" enabled_by_default="true">
          <option name="m_regex" value="[A-Z][A-Za-z\d]*Test" />
          <option name="m_minLength" value="8" />
          <option name="m_maxLength" value="64" />
        </inspection_tool>
        <inspection_tool class="JUnitTestNG" enabled="true" level="WARNING" enabled_by_default="true" />
        <inspection_tool class="JavaLangImport" enabled="true" level="WARNING" enabled_by_default="true" />
        <inspection_tool class="JavaLangReflect" enabled="true" level="WARNING" enabled_by_default="true" />
        <inspection_tool class="KeySetIterationMayUseEntrySet" enabled="true" level="WARNING" enabled_by_default="true" />
        <inspection_tool class="LabeledStatement" enabled="true" level="WARNING" enabled_by_default="true" />
        <inspection_tool class="LabeledStatementJS" enabled="true" level="WARNING" enabled_by_default="true" />
        <inspection_tool class="LengthOneStringInIndexOf" enabled="true" level="WARNING" enabled_by_default="true" />
        <inspection_tool class="LengthOneStringsInConcatenation" enabled="true" level="WARNING" enabled_by_default="true" />
        <inspection_tool class="LimitedScopeInnerClass" enabled="true" level="WARNING" enabled_by_default="true" />
        <inspection_tool class="ListIndexOfReplaceableByContains" enabled="true" level="WARNING" enabled_by_default="true" />
        <inspection_tool class="LiteralAsArgToStringEquals" enabled="true" level="WARNING" enabled_by_default="true" />
        <inspection_tool class="LoadLibraryWithNonConstantString" enabled="true" level="WARNING" enabled_by_default="true" />
        <inspection_tool class="LocalCanBeFinal" enabled="true" level="WARNING" enabled_by_default="true">
          <option name="REPORT_VARIABLES" value="true" />
          <option name="REPORT_PARAMETERS" value="true" />
        </inspection_tool>
        <inspection_tool class="LocalVariableHidingMemberVariable" enabled="true" level="WARNING" enabled_by_default="true">
          <option name="m_ignoreInvisibleFields" value="true" />
          <option name="m_ignoreStaticMethods" value="true" />
        </inspection_tool>
        <inspection_tool class="LocalVariableNamingConventionJS" enabled="true" level="WARNING" enabled_by_default="true">
          <option name="m_regex" value="[a-z][A-Za-z]*" />
          <option name="m_minLength" value="1" />
          <option name="m_maxLength" value="32" />
        </inspection_tool>
        <inspection_tool class="LogStatementGuardedByLogCondition" enabled="true" level="WARNING" enabled_by_default="true">
          <option name="loggerClassName" value="java.util.logging.Logger" />
          <option name="loggerMethodAndconditionMethodNames" value="fine,isLoggable(java.util.logging.Level.FINE),finer,isLoggable(java.util.logging.Level.FINER),finest,isLoggable(java.util.logging.Level.FINEST)" />
        </inspection_tool>
        <inspection_tool class="LoggerInitializedWithForeignClass" enabled="true" level="WARNING" enabled_by_default="true">
          <option name="loggerClassName" value="org.apache.log4j.Logger" />
          <option name="loggerFactoryMethodName" value="getLogger" />
        </inspection_tool>
        <inspection_tool class="LoggingConditionDisagreesWithLogStatement" enabled="true" level="WARNING" enabled_by_default="true" />
        <inspection_tool class="LongLiteralsEndingWithLowercaseL" enabled="true" level="WARNING" enabled_by_default="true" />
        <inspection_tool class="LoopConditionNotUpdatedInsideLoop" enabled="true" level="WARNING" enabled_by_default="true">
          <option name="ignoreIterators" value="false" />
        </inspection_tool>
        <inspection_tool class="LoopWithImplicitTerminationCondition" enabled="true" level="WARNING" enabled_by_default="true" />
        <inspection_tool class="LossyEncoding" enabled="true" level="WARNING" enabled_by_default="true" />
        <inspection_tool class="MagicNumber" enabled="true" level="WARNING" enabled_by_default="true">
          <option name="m_ignoreInHashCode" value="true" />
        </inspection_tool>
        <inspection_tool class="MagicNumberJS" enabled="true" level="WARNING" enabled_by_default="true" />
        <inspection_tool class="MapReplaceableByEnumMap" enabled="true" level="WARNING" enabled_by_default="true" />
        <inspection_tool class="MarkerInterface" enabled="true" level="WARNING" enabled_by_default="true" />
        <inspection_tool class="MethodCount" enabled="true" level="WARNING" enabled_by_default="true">
          <option name="m_limit" value="20" />
          <option name="ignoreGettersAndSetters" value="false" />
        </inspection_tool>
        <inspection_tool class="MethodCoupling" enabled="true" level="WARNING" enabled_by_default="true">
          <option name="m_includeJavaClasses" value="false" />
          <option name="m_includeLibraryClasses" value="false" />
          <option name="m_limit" value="10" />
        </inspection_tool>
        <inspection_tool class="MethodMayBeStatic" enabled="true" level="WARNING" enabled_by_default="true">
          <option name="m_onlyPrivateOrFinal" value="false" />
          <option name="m_ignoreEmptyMethods" value="true" />
        </inspection_tool>
        <inspection_tool class="MethodMayBeSynchronized" enabled="true" level="WARNING" enabled_by_default="true" />
        <inspection_tool class="MethodNameSameAsParentName" enabled="true" level="WARNING" enabled_by_default="true" />
        <inspection_tool class="MethodNamesDifferOnlyByCase" enabled="true" level="WARNING" enabled_by_default="true" />
        <inspection_tool class="MethodOnlyUsedFromInnerClass" enabled="true" level="WARNING" enabled_by_default="true">
          <option name="ignoreMethodsAccessedFromAnonymousClass" value="false" />
        </inspection_tool>
        <inspection_tool class="MethodOverloadsParentMethod" enabled="true" level="WARNING" enabled_by_default="true" />
        <inspection_tool class="MethodOverridesPackageLocalMethod" enabled="true" level="WARNING" enabled_by_default="true" />
        <inspection_tool class="MethodOverridesPrivateMethod" enabled="true" level="WARNING" enabled_by_default="true" />
        <inspection_tool class="MethodOverridesStaticMethod" enabled="true" level="WARNING" enabled_by_default="true" />
        <inspection_tool class="MethodReturnAlwaysConstant" enabled="true" level="WARNING" enabled_by_default="true" />
        <inspection_tool class="MethodWithMultipleLoops" enabled="true" level="WARNING" enabled_by_default="true" />
        <inspection_tool class="MisorderedAssertEqualsParameters" enabled="true" level="WARNING" enabled_by_default="true" />
        <inspection_tool class="MissingDeprecatedAnnotation" enabled="true" level="WARNING" enabled_by_default="true" />
        <inspection_tool class="MissingOverrideAnnotation" enabled="true" level="WARNING" enabled_by_default="true" />
        <inspection_tool class="MissortedModifiers" enabled="true" level="WARNING" enabled_by_default="true">
          <option name="m_requireAnnotationsFirst" value="true" />
        </inspection_tool>
        <inspection_tool class="MisspelledCompareTo" enabled="true" level="WARNING" enabled_by_default="true" />
        <inspection_tool class="MisspelledEquals" enabled="true" level="WARNING" enabled_by_default="true" />
        <inspection_tool class="MisspelledHashcode" enabled="true" level="WARNING" enabled_by_default="true" />
        <inspection_tool class="MisspelledSetUp" enabled="true" level="WARNING" enabled_by_default="true" />
        <inspection_tool class="MisspelledTearDown" enabled="true" level="WARNING" enabled_by_default="true" />
        <inspection_tool class="MisspelledToString" enabled="true" level="WARNING" enabled_by_default="true" />
        <inspection_tool class="ModuleWithTooFewClasses" enabled="true" level="WARNING" enabled_by_default="true">
          <option name="limit" value="10" />
        </inspection_tool>
        <inspection_tool class="ModuleWithTooManyClasses" enabled="true" level="WARNING" enabled_by_default="true">
          <option name="limit" value="100" />
        </inspection_tool>
        <inspection_tool class="MultipleDeclaration" enabled="true" level="WARNING" enabled_by_default="true" />
        <inspection_tool class="MultipleTopLevelClassesInFile" enabled="true" level="WARNING" enabled_by_default="true" />
        <inspection_tool class="MultipleTypedDeclaration" enabled="true" level="WARNING" enabled_by_default="true" />
        <inspection_tool class="MultiplyOrDivideByPowerOfTwo" enabled="true" level="WARNING" enabled_by_default="true">
          <option name="checkDivision" value="false" />
        </inspection_tool>
        <inspection_tool class="NakedNotify" enabled="true" level="WARNING" enabled_by_default="true" />
        <inspection_tool class="NativeMethods" enabled="true" level="WARNING" enabled_by_default="true" />
        <inspection_tool class="NegatedConditional" enabled="true" level="WARNING" enabled_by_default="true">
          <option name="m_ignoreNegatedNullComparison" value="true" />
        </inspection_tool>
        <inspection_tool class="NegatedConditionalExpressionJS" enabled="true" level="WARNING" enabled_by_default="true" />
        <inspection_tool class="NegatedIfElse" enabled="true" level="WARNING" enabled_by_default="true">
          <option name="m_ignoreNegatedNullComparison" value="true" />
        </inspection_tool>
        <inspection_tool class="NegatedIfStatementJS" enabled="true" level="WARNING" enabled_by_default="true" />
        <inspection_tool class="NestedAssignmentJS" enabled="true" level="WARNING" enabled_by_default="true" />
        <inspection_tool class="NestedConditionalExpression" enabled="true" level="WARNING" enabled_by_default="true" />
        <inspection_tool class="NestedConditionalExpressionJS" enabled="true" level="WARNING" enabled_by_default="true" />
        <inspection_tool class="NestedFunctionCallJS" enabled="true" level="WARNING" enabled_by_default="true" />
        <inspection_tool class="NestedFunctionJS" enabled="true" level="WARNING" enabled_by_default="true">
          <option name="m_includeAnonymousFunctions" value="false" />
        </inspection_tool>
        <inspection_tool class="NestedSwitchStatement" enabled="true" level="WARNING" enabled_by_default="true" />
        <inspection_tool class="NestedSwitchStatementJS" enabled="true" level="WARNING" enabled_by_default="true" />
        <inspection_tool class="NestedSynchronizedStatement" enabled="true" level="WARNING" enabled_by_default="true" />
        <inspection_tool class="NestingDepth" enabled="true" level="WARNING" enabled_by_default="true">
          <option name="m_limit" value="5" />
        </inspection_tool>
        <inspection_tool class="NestingDepthJS" enabled="true" level="WARNING" enabled_by_default="true">
          <option name="m_limit" value="5" />
        </inspection_tool>
        <inspection_tool class="NonBlockStatementBodyJS" enabled="true" level="WARNING" enabled_by_default="true" />
        <inspection_tool class="NonCommentSourceStatements" enabled="true" level="WARNING" enabled_by_default="true">
          <option name="m_limit" value="30" />
        </inspection_tool>
        <inspection_tool class="NonExceptionNameEndsWithException" enabled="true" level="WARNING" enabled_by_default="true" />
        <inspection_tool class="NonFinalClone" enabled="true" level="WARNING" enabled_by_default="true" />
        <inspection_tool class="NonFinalFieldOfException" enabled="true" level="WARNING" enabled_by_default="true" />
        <inspection_tool class="NonFinalStaticVariableUsedInClassInitialization" enabled="true" level="WARNING" enabled_by_default="true" />
        <inspection_tool class="NonProtectedConstructorInAbstractClass" enabled="true" level="WARNING" enabled_by_default="true">
          <option name="m_ignoreNonPublicClasses" value="false" />
        </inspection_tool>
        <inspection_tool class="NonReproducibleMathCall" enabled="true" level="WARNING" enabled_by_default="true" />
        <inspection_tool class="NonSerializableFieldInSerializableClass" enabled="true" level="WARNING" enabled_by_default="true">
          <option name="superClassString" value="java.awt.Component" />
        </inspection_tool>
        <inspection_tool class="NonSerializableObjectBoundToHttpSession" enabled="true" level="WARNING" enabled_by_default="true" />
        <inspection_tool class="NonSerializableObjectPassedToObjectStream" enabled="true" level="WARNING" enabled_by_default="true" />
        <inspection_tool class="NonSerializableWithSerialVersionUIDField" enabled="true" level="WARNING" enabled_by_default="true" />
        <inspection_tool class="NonSerializableWithSerializationMethods" enabled="true" level="WARNING" enabled_by_default="true" />
        <inspection_tool class="NonShortCircuitBoolean" enabled="true" level="WARNING" enabled_by_default="true" />
        <inspection_tool class="NonShortCircuitBooleanExpressionJS" enabled="true" level="WARNING" enabled_by_default="true" />
        <inspection_tool class="NonStaticFinalLogger" enabled="true" level="WARNING" enabled_by_default="true">
          <option name="loggerClassName" value="java.util.logging.Logger" />
        </inspection_tool>
        <inspection_tool class="NonStaticInnerClassInSecureContext" enabled="true" level="WARNING" enabled_by_default="true" />
        <inspection_tool class="NonSynchronizedMethodOverridesSynchronizedMethod" enabled="true" level="WARNING" enabled_by_default="true" />
        <inspection_tool class="NonThreadSafeLazyInitialization" enabled="true" level="WARNING" enabled_by_default="true" />
        <inspection_tool class="NoopMethodInAbstractClass" enabled="true" level="WARNING" enabled_by_default="true" />
        <inspection_tool class="NotifyCalledOnCondition" enabled="true" level="WARNING" enabled_by_default="true" />
        <inspection_tool class="NotifyNotInSynchronizedContext" enabled="true" level="WARNING" enabled_by_default="true" />
        <inspection_tool class="NotifyWithoutCorrespondingWait" enabled="true" level="WARNING" enabled_by_default="true" />
        <inspection_tool class="NumericToString" enabled="true" level="WARNING" enabled_by_default="true" />
        <inspection_tool class="ObjectAllocationIgnoredJS" enabled="true" level="WARNING" enabled_by_default="true" />
        <inspection_tool class="ObjectEquality" enabled="true" level="WARNING" enabled_by_default="true">
          <option name="m_ignoreEnums" value="true" />
          <option name="m_ignoreClassObjects" value="false" />
          <option name="m_ignorePrivateConstructors" value="false" />
        </inspection_tool>
        <inspection_tool class="ObjectNotify" enabled="true" level="WARNING" enabled_by_default="true" />
        <inspection_tool class="ObjectToString" enabled="true" level="WARNING" enabled_by_default="true" />
        <inspection_tool class="ObsoleteCollection" enabled="true" level="WARNING" enabled_by_default="true">
          <option name="ignoreLibraryArguments" value="false" />
        </inspection_tool>
        <inspection_tool class="OctalAndDecimalIntegersMixed" enabled="true" level="WARNING" enabled_by_default="true" />
        <inspection_tool class="OctalIntegerJS" enabled="true" level="WARNING" enabled_by_default="true" />
        <inspection_tool class="OverloadedVarargsMethod" enabled="true" level="WARNING" enabled_by_default="true" />
        <inspection_tool class="OverlyComplexArithmeticExpression" enabled="true" level="WARNING" enabled_by_default="true">
          <option name="m_limit" value="6" />
        </inspection_tool>
        <inspection_tool class="OverlyComplexArithmeticExpressionJS" enabled="true" level="WARNING" enabled_by_default="true">
          <option name="m_limit" value="6" />
        </inspection_tool>
        <inspection_tool class="OverlyComplexBooleanExpression" enabled="true" level="WARNING" enabled_by_default="true">
          <option name="m_limit" value="3" />
          <option name="m_ignorePureConjunctionsDisjunctions" value="true" />
        </inspection_tool>
        <inspection_tool class="OverlyComplexBooleanExpressionJS" enabled="true" level="WARNING" enabled_by_default="true">
          <option name="m_limit" value="3" />
        </inspection_tool>
        <inspection_tool class="OverlyLargePrimitiveArrayInitializer" enabled="true" level="WARNING" enabled_by_default="true">
          <option name="m_limit" value="64" />
        </inspection_tool>
        <inspection_tool class="OverlyStrongTypeCast" enabled="true" level="WARNING" enabled_by_default="true">
          <option name="ignoreInMatchingInstanceof" value="false" />
        </inspection_tool>
        <inspection_tool class="OverridableMethodCallDuringObjectConstruction" enabled="true" level="WARNING" enabled_by_default="true" />
        <inspection_tool class="OverriddenMethodCallDuringObjectConstruction" enabled="true" level="WARNING" enabled_by_default="true" />
        <inspection_tool class="PackageInMultipleModules" enabled="true" level="WARNING" enabled_by_default="true" />
        <inspection_tool class="PackageVisibleField" enabled="true" level="WARNING" enabled_by_default="true" />
        <inspection_tool class="PackageVisibleInnerClass" enabled="true" level="WARNING" enabled_by_default="true">
          <option name="ignoreEnums" value="false" />
        </inspection_tool>
        <inspection_tool class="PackageWithTooFewClasses" enabled="true" level="WARNING" enabled_by_default="true">
          <option name="limit" value="3" />
        </inspection_tool>
        <inspection_tool class="PackageWithTooManyClasses" enabled="true" level="WARNING" enabled_by_default="true">
          <option name="limit" value="10" />
        </inspection_tool>
        <inspection_tool class="ParameterNameDiffersFromOverriddenParameter" enabled="true" level="WARNING" enabled_by_default="true">
          <option name="m_ignoreSingleCharacterNames" value="false" />
          <option name="m_ignoreOverridesOfLibraryMethods" value="false" />
        </inspection_tool>
        <inspection_tool class="ParameterNamingConventionJS" enabled="true" level="WARNING" enabled_by_default="true">
          <option name="m_regex" value="[a-z][A-Za-z]*" />
          <option name="m_minLength" value="1" />
          <option name="m_maxLength" value="32" />
        </inspection_tool>
        <inspection_tool class="ParametersPerConstructor" enabled="true" level="WARNING" enabled_by_default="true">
          <option name="m_limit" value="5" />
        </inspection_tool>
        <inspection_tool class="ParametersPerFunctionJS" enabled="true" level="WARNING" enabled_by_default="true">
          <option name="m_limit" value="5" />
        </inspection_tool>
        <inspection_tool class="ParametersPerMethod" enabled="true" level="WARNING" enabled_by_default="true">
          <option name="m_limit" value="5" />
        </inspection_tool>
        <inspection_tool class="PlatformDetectionJS" enabled="true" level="WARNING" enabled_by_default="true" />
        <inspection_tool class="PointlessIndexOfComparison" enabled="true" level="WARNING" enabled_by_default="true" />
        <inspection_tool class="ProtectedField" enabled="true" level="WARNING" enabled_by_default="true" />
        <inspection_tool class="ProtectedInnerClass" enabled="true" level="WARNING" enabled_by_default="true">
          <option name="ignoreEnums" value="false" />
        </inspection_tool>
        <inspection_tool class="ProtectedMemberInFinalClass" enabled="true" level="WARNING" enabled_by_default="true" />
        <inspection_tool class="PublicConstructorInNonPublicClass" enabled="true" level="WARNING" enabled_by_default="true" />
        <inspection_tool class="PublicField" enabled="true" level="WARNING" enabled_by_default="true">
          <option name="ignoreEnums" value="false" />
        </inspection_tool>
        <inspection_tool class="PublicFieldAccessedInSynchronizedContext" enabled="true" level="WARNING" enabled_by_default="true" />
        <inspection_tool class="PublicInnerClass" enabled="true" level="WARNING" enabled_by_default="true">
          <option name="ignoreEnums" value="false" />
        </inspection_tool>
        <inspection_tool class="PublicStaticArrayField" enabled="true" level="WARNING" enabled_by_default="true" />
        <inspection_tool class="PublicStaticCollectionField" enabled="true" level="WARNING" enabled_by_default="true" />
        <inspection_tool class="QuestionableName" enabled="true" level="WARNING" enabled_by_default="true">
          <option name="nameString" value="aa,abc,bad,bar,bar2,baz,baz1,baz2,baz3,bb,blah,bogus,bool,cc,dd,defau1t,dummy,dummy2,ee,fa1se,ff,foo,foo1,foo2,foo3,foobar,four,fred,fred1,fred2,gg,hh,hello,hello1,hello2,hello3,ii,nu11,one,silly,silly2,string,two,that,then,three,whi1e,var" />
        </inspection_tool>
        <inspection_tool class="QuirksModeInspectionTool" enabled="true" level="WARNING" enabled_by_default="true">
          <option name="IE50" value="false" />
          <option name="IE55" value="false" />
          <option name="IE6" value="true" />
          <option name="IE7" value="true" />
          <option name="IE_MAC" value="false" />
          <option name="MOZILLA" value="true" />
          <option name="OPERA7" value="false" />
          <option name="OPERA8" value="false" />
          <option name="OPERA85" value="true" />
          <option name="OPERA9" value="true" />
          <option name="SAFARI" value="true" />
        </inspection_tool>
        <inspection_tool class="RandomDoubleForRandomInteger" enabled="true" level="WARNING" enabled_by_default="true" />
        <inspection_tool class="ReadObjectAndWriteObjectPrivate" enabled="true" level="WARNING" enabled_by_default="true" />
        <inspection_tool class="ReadObjectInitialization" enabled="true" level="WARNING" enabled_by_default="true" />
        <inspection_tool class="ReadResolveAndWriteReplaceProtected" enabled="true" level="WARNING" enabled_by_default="true" />
        <inspection_tool class="RecordStoreResource" enabled="true" level="WARNING" enabled_by_default="true" />
        <inspection_tool class="RedundantFieldInitialization" enabled="true" level="WARNING" enabled_by_default="true" />
        <inspection_tool class="RedundantImplements" enabled="true" level="WARNING" enabled_by_default="true">
          <option name="ignoreSerializable" value="false" />
          <option name="ignoreCloneable" value="false" />
        </inspection_tool>
        <inspection_tool class="RedundantImport" enabled="true" level="WARNING" enabled_by_default="true" />
        <inspection_tool class="RedundantMethodOverride" enabled="true" level="WARNING" enabled_by_default="true" />
        <inspection_tool class="RedundantStringFormatCall" enabled="true" level="WARNING" enabled_by_default="true" />
        <inspection_tool class="RedundantSuppression" enabled="true" level="WARNING" enabled_by_default="true" />
        <inspection_tool class="RedundantThrowsDeclaration" enabled="true" level="WARNING" enabled_by_default="true" />
        <inspection_tool class="ReplaceAllDot" enabled="true" level="WARNING" enabled_by_default="true" />
        <inspection_tool class="ReplaceAssignmentWithOperatorAssignment" enabled="true" level="WARNING" enabled_by_default="true">
          <option name="ignoreLazyOperators" value="true" />
          <option name="ignoreObscureOperators" value="false" />
        </inspection_tool>
        <inspection_tool class="ReplaceAssignmentWithOperatorAssignmentJS" enabled="true" level="WARNING" enabled_by_default="true" />
        <inspection_tool class="ResultOfObjectAllocationIgnored" enabled="true" level="WARNING" enabled_by_default="true" />
        <inspection_tool class="ResultSetIndexZero" enabled="true" level="WARNING" enabled_by_default="true" />
        <inspection_tool class="ReturnOfCollectionField" enabled="true" level="WARNING" enabled_by_default="true">
          <option name="ignorePrivateMethods" value="true" />
        </inspection_tool>
        <inspection_tool class="ReturnOfDateField" enabled="true" level="WARNING" enabled_by_default="true" />
        <inspection_tool class="ReuseOfLocalVariableJS" enabled="true" level="WARNING" enabled_by_default="true" />
        <inspection_tool class="RuntimeExec" enabled="true" level="WARNING" enabled_by_default="true" />
        <inspection_tool class="RuntimeExecWithNonConstantString" enabled="true" level="WARNING" enabled_by_default="true" />
        <inspection_tool class="SSBasedInspection" enabled="true" level="WARNING" enabled_by_default="true" />
        <inspection_tool class="SafeLock" enabled="true" level="WARNING" enabled_by_default="true" />
        <inspection_tool class="SamePackageImport" enabled="true" level="WARNING" enabled_by_default="true" />
        <inspection_tool class="SerialPersistentFieldsWithWrongSignature" enabled="true" level="WARNING" enabled_by_default="true" />
        <inspection_tool class="SerialVersionUIDNotStaticFinal" enabled="true" level="WARNING" enabled_by_default="true" />
        <inspection_tool class="SerializableClassInSecureContext" enabled="true" level="WARNING" enabled_by_default="true" />
        <inspection_tool class="SerializableHasSerialVersionUIDField" enabled="true" level="WARNING" enabled_by_default="true">
          <option name="superClassString" value="java.awt.Component" />
        </inspection_tool>
        <inspection_tool class="SerializableHasSerializationMethods" enabled="true" level="WARNING" enabled_by_default="true">
          <option name="superClassString" value="java.awt.Component" />
        </inspection_tool>
        <inspection_tool class="SerializableInnerClassHasSerialVersionUIDField" enabled="true" level="WARNING" enabled_by_default="true">
          <option name="superClassString" value="java.awt.Component" />
        </inspection_tool>
        <inspection_tool class="SerializableInnerClassWithNonSerializableOuterClass" enabled="true" level="WARNING" enabled_by_default="true">
          <option name="superClassString" value="java.awt.Component" />
        </inspection_tool>
        <inspection_tool class="SerializableWithUnconstructableAncestor" enabled="true" level="WARNING" enabled_by_default="true" />
        <inspection_tool class="SetReplaceableByEnumSet" enabled="true" level="WARNING" enabled_by_default="true" />
        <inspection_tool class="SetupCallsSuperSetup" enabled="true" level="WARNING" enabled_by_default="true" />
        <inspection_tool class="SetupIsPublicVoidNoArg" enabled="true" level="WARNING" enabled_by_default="true" />
        <inspection_tool class="SignalWithoutCorrespondingAwait" enabled="true" level="WARNING" enabled_by_default="true" />
        <inspection_tool class="SimpleDateFormatWithoutLocale" enabled="true" level="WARNING" enabled_by_default="true" />
        <inspection_tool class="SimplifiableJUnitAssertion" enabled="true" level="WARNING" enabled_by_default="true" />
        <inspection_tool class="SingleCharacterStartsWith" enabled="true" level="WARNING" enabled_by_default="true" />
        <inspection_tool class="Singleton" enabled="true" level="WARNING" enabled_by_default="true" />
        <inspection_tool class="SizeReplaceableByIsEmpty" enabled="true" level="WARNING" enabled_by_default="true">
          <option name="ignoreNegations" value="false" />
        </inspection_tool>
        <inspection_tool class="SleepWhileHoldingLock" enabled="true" level="WARNING" enabled_by_default="true" />
        <inspection_tool class="SocketResource" enabled="true" level="WARNING" enabled_by_default="true" />
        <inspection_tool class="SpellCheckingInspection" enabled="false" level="TYPO" enabled_by_default="false" />
        <inspection_tool class="SqlAmbiguousColumnInspection" enabled="true" level="WARNING" enabled_by_default="true" />
        <inspection_tool class="SqlIdentifierInspection" enabled="true" level="WARNING" enabled_by_default="true" />
        <inspection_tool class="SqlInsertValuesInspection" enabled="true" level="WARNING" enabled_by_default="true" />
        <inspection_tool class="SqlResolveInspection" enabled="true" level="WARNING" enabled_by_default="true" />
        <inspection_tool class="SqlTypeInspection" enabled="true" level="WARNING" enabled_by_default="true" />
        <inspection_tool class="StandardVariableNames" enabled="true" level="WARNING" enabled_by_default="true" />
        <inspection_tool class="StatementsPerFunctionJS" enabled="true" level="WARNING" enabled_by_default="true">
          <option name="m_limit" value="30" />
        </inspection_tool>
        <inspection_tool class="StaticCallOnSubclass" enabled="true" level="WARNING" enabled_by_default="true" />
        <inspection_tool class="StaticCollection" enabled="true" level="WARNING" enabled_by_default="true">
          <option name="m_ignoreWeakCollections" value="false" />
        </inspection_tool>
        <inspection_tool class="StaticFieldReferenceOnSubclass" enabled="true" level="WARNING" enabled_by_default="true" />
        <inspection_tool class="StaticInheritance" enabled="true" level="WARNING" enabled_by_default="true" />
        <inspection_tool class="StaticMethodNamingConvention" enabled="true" level="WARNING" enabled_by_default="true">
          <option name="m_regex" value="[a-z][A-Za-z\d]*" />
          <option name="m_minLength" value="4" />
          <option name="m_maxLength" value="32" />
        </inspection_tool>
        <inspection_tool class="StaticMethodOnlyUsedInOneClass" enabled="true" level="WARNING" enabled_by_default="true" />
        <inspection_tool class="StaticNonFinalField" enabled="true" level="WARNING" enabled_by_default="true" />
        <inspection_tool class="StaticSuite" enabled="true" level="WARNING" enabled_by_default="true" />
        <inspection_tool class="StaticVariableInitialization" enabled="true" level="WARNING" enabled_by_default="true">
          <option name="m_ignorePrimitives" value="false" />
        </inspection_tool>
        <inspection_tool class="StaticVariableNamingConvention" enabled="true" level="WARNING" enabled_by_default="true">
          <option name="m_regex" value="s_[a-z][A-Za-z\d]*" />
          <option name="m_minLength" value="5" />
          <option name="m_maxLength" value="32" />
        </inspection_tool>
        <inspection_tool class="StaticVariableUninitializedUse" enabled="true" level="WARNING" enabled_by_default="true">
          <option name="m_ignorePrimitives" value="false" />
        </inspection_tool>
        <inspection_tool class="StringBufferField" enabled="true" level="WARNING" enabled_by_default="true" />
        <inspection_tool class="StringBufferMustHaveInitialCapacity" enabled="true" level="WARNING" enabled_by_default="true" />
        <inspection_tool class="StringBufferReplaceableByString" enabled="true" level="WARNING" enabled_by_default="true" />
        <inspection_tool class="StringBufferReplaceableByStringBuilder" enabled="true" level="WARNING" enabled_by_default="true" />
        <inspection_tool class="StringBufferToStringInConcatenation" enabled="true" level="WARNING" enabled_by_default="true" />
        <inspection_tool class="StringCompareTo" enabled="true" level="WARNING" enabled_by_default="true" />
        <inspection_tool class="StringConcatenationInLoops" enabled="true" level="WARNING" enabled_by_default="true">
          <option name="m_ignoreUnlessAssigned" value="false" />
        </inspection_tool>
        <inspection_tool class="StringEquals" enabled="true" level="WARNING" enabled_by_default="true" />
        <inspection_tool class="StringEqualsEmptyString" enabled="true" level="WARNING" enabled_by_default="true" />
        <inspection_tool class="StringEqualsIgnoreCase" enabled="true" level="WARNING" enabled_by_default="true" />
        <inspection_tool class="StringLiteralBreaksHTMLJS" enabled="true" level="WARNING" enabled_by_default="true" />
        <inspection_tool class="StringReplaceableByStringBuffer" enabled="true" level="WARNING" enabled_by_default="true">
          <option name="onlyWarnOnLoop" value="true" />
        </inspection_tool>
        <inspection_tool class="StringToUpperWithoutLocale" enabled="true" level="WARNING" enabled_by_default="true" />
        <inspection_tool class="StringTokenizer" enabled="true" level="WARNING" enabled_by_default="true" />
        <inspection_tool class="SubstringZero" enabled="true" level="WARNING" enabled_by_default="true" />
        <inspection_tool class="SubtractionInCompareTo" enabled="true" level="WARNING" enabled_by_default="true" />
        <inspection_tool class="SuspiciousIndentAfterControlStatement" enabled="true" level="WARNING" enabled_by_default="true" />
        <inspection_tool class="SwitchStatement" enabled="true" level="WARNING" enabled_by_default="true" />
        <inspection_tool class="SwitchStatementDensity" enabled="true" level="WARNING" enabled_by_default="true">
          <option name="m_limit" value="20" />
        </inspection_tool>
        <inspection_tool class="SwitchStatementWithConfusingDeclaration" enabled="true" level="WARNING" enabled_by_default="true" />
        <inspection_tool class="SwitchStatementWithNoDefaultBranchJS" enabled="true" level="WARNING" enabled_by_default="true" />
        <inspection_tool class="SwitchStatementWithTooFewBranches" enabled="true" level="WARNING" enabled_by_default="true">
          <option name="m_limit" value="2" />
        </inspection_tool>
        <inspection_tool class="SwitchStatementWithTooManyBranches" enabled="true" level="WARNING" enabled_by_default="true">
          <option name="m_limit" value="10" />
        </inspection_tool>
        <inspection_tool class="SwitchStatementsWithoutDefault" enabled="true" level="WARNING" enabled_by_default="true">
          <option name="m_ignoreFullyCoveredEnums" value="true" />
        </inspection_tool>
        <inspection_tool class="SynchronizeOnLock" enabled="true" level="WARNING" enabled_by_default="true" />
        <inspection_tool class="SynchronizeOnThis" enabled="true" level="WARNING" enabled_by_default="true" />
        <inspection_tool class="SynchronizedMethod" enabled="true" level="WARNING" enabled_by_default="true">
          <option name="m_includeNativeMethods" value="true" />
        </inspection_tool>
        <inspection_tool class="SynchronizedOnLiteralObject" enabled="true" level="WARNING" enabled_by_default="true" />
        <inspection_tool class="SystemExit" enabled="true" level="WARNING" enabled_by_default="true" />
        <inspection_tool class="SystemGC" enabled="true" level="WARNING" enabled_by_default="true" />
        <inspection_tool class="SystemGetenv" enabled="true" level="WARNING" enabled_by_default="true" />
        <inspection_tool class="SystemOutErr" enabled="true" level="WARNING" enabled_by_default="true" />
        <inspection_tool class="SystemProperties" enabled="true" level="WARNING" enabled_by_default="true" />
        <inspection_tool class="SystemRunFinalizersOnExit" enabled="true" level="WARNING" enabled_by_default="true" />
        <inspection_tool class="SystemSetSecurityManager" enabled="true" level="WARNING" enabled_by_default="true" />
        <inspection_tool class="TailRecursion" enabled="true" level="WARNING" enabled_by_default="true" />
        <inspection_tool class="TailRecursionJS" enabled="true" level="WARNING" enabled_by_default="true" />
        <inspection_tool class="TeardownCallsSuperTeardown" enabled="true" level="WARNING" enabled_by_default="true" />
        <inspection_tool class="TeardownIsPublicVoidNoArg" enabled="true" level="WARNING" enabled_by_default="true" />
        <inspection_tool class="TestCaseInProductCode" enabled="true" level="WARNING" enabled_by_default="true" />
        <inspection_tool class="TestCaseWithConstructor" enabled="true" level="WARNING" enabled_by_default="true" />
        <inspection_tool class="TestCaseWithNoTestMethods" enabled="true" level="WARNING" enabled_by_default="true">
          <option name="ignoreSupers" value="false" />
        </inspection_tool>
        <inspection_tool class="TestMethodInProductCode" enabled="true" level="WARNING" enabled_by_default="true" />
        <inspection_tool class="TestMethodIsPublicVoidNoArg" enabled="true" level="WARNING" enabled_by_default="true" />
        <inspection_tool class="TestMethodWithoutAssertion" enabled="true" level="WARNING" enabled_by_default="true" />
        <inspection_tool class="TestOnlyProblems" enabled="true" level="WARNING" enabled_by_default="true" />
        <inspection_tool class="TextLabelInSwitchStatement" enabled="true" level="WARNING" enabled_by_default="true" />
        <inspection_tool class="TextLabelInSwitchStatementJS" enabled="true" level="WARNING" enabled_by_default="true" />
        <inspection_tool class="ThisEscapedInConstructor" enabled="true" level="WARNING" enabled_by_default="true" />
        <inspection_tool class="ThreadDeathRethrown" enabled="true" level="WARNING" enabled_by_default="true" />
        <inspection_tool class="ThreadDumpStack" enabled="true" level="WARNING" enabled_by_default="true" />
        <inspection_tool class="ThreadPriority" enabled="true" level="WARNING" enabled_by_default="true" />
        <inspection_tool class="ThreadRun" enabled="true" level="WARNING" enabled_by_default="true" />
        <inspection_tool class="ThreadStartInConstruction" enabled="true" level="WARNING" enabled_by_default="true" />
        <inspection_tool class="ThreadStopSuspendResume" enabled="true" level="WARNING" enabled_by_default="true" />
        <inspection_tool class="ThreadWithDefaultRunMethod" enabled="true" level="WARNING" enabled_by_default="true" />
        <inspection_tool class="ThreadYield" enabled="true" level="WARNING" enabled_by_default="true" />
        <inspection_tool class="ThreeNegationsPerFunctionJS" enabled="true" level="WARNING" enabled_by_default="true" />
        <inspection_tool class="ThrowCaughtLocally" enabled="true" level="WARNING" enabled_by_default="true">
          <option name="ignoreRethrownExceptions" value="false" />
        </inspection_tool>
        <inspection_tool class="ThrowableInstanceNeverThrown" enabled="false" level="WARNING" enabled_by_default="false" />
        <inspection_tool class="ThrowablePrintStackTrace" enabled="true" level="WARNING" enabled_by_default="true" />
        <inspection_tool class="ThrownExceptionsPerMethod" enabled="true" level="WARNING" enabled_by_default="true">
          <option name="m_limit" value="3" />
        </inspection_tool>
        <inspection_tool class="TimeToString" enabled="true" level="WARNING" enabled_by_default="true" />
        <inspection_tool class="TooBroadCatch" enabled="true" level="WARNING" enabled_by_default="true">
          <option name="onlyWarnOnRootExceptions" value="false" />
        </inspection_tool>
        <inspection_tool class="TooBroadScope" enabled="true" level="WARNING" enabled_by_default="true">
          <option name="m_allowConstructorAsInitializer" value="false" />
          <option name="m_onlyLookAtBlocks" value="false" />
        </inspection_tool>
        <inspection_tool class="TransientFieldInNonSerializableClass" enabled="true" level="WARNING" enabled_by_default="true" />
        <inspection_tool class="TransientFieldNotInitialized" enabled="true" level="WARNING" enabled_by_default="true" />
        <inspection_tool class="TrivialStringConcatenation" enabled="true" level="WARNING" enabled_by_default="true" />
        <inspection_tool class="TypeMayBeWeakened" enabled="true" level="WARNING" enabled_by_default="true">
          <option name="useRighthandTypeAsWeakestTypeInAssignments" value="true" />
          <option name="useParameterizedTypeForCollectionMethods" value="true" />
          <option name="doNotWeakenToJavaLangObject" value="true" />
        </inspection_tool>
        <inspection_tool class="TypeParameterExtendsFinalClass" enabled="true" level="WARNING" enabled_by_default="true" />
        <inspection_tool class="TypeParameterHidesVisibleType" enabled="true" level="WARNING" enabled_by_default="true" />
        <inspection_tool class="TypeParameterNamingConvention" enabled="true" level="WARNING" enabled_by_default="true">
          <option name="m_regex" value="[A-Z\d]" />
          <option name="m_minLength" value="1" />
          <option name="m_maxLength" value="1" />
        </inspection_tool>
        <inspection_tool class="UnaryPlus" enabled="true" level="WARNING" enabled_by_default="true" />
        <inspection_tool class="UncheckedExceptionClass" enabled="true" level="WARNING" enabled_by_default="true" />
        <inspection_tool class="UnconditionalWait" enabled="true" level="WARNING" enabled_by_default="true" />
        <inspection_tool class="UnconstructableTestCase" enabled="true" level="WARNING" enabled_by_default="true" />
        <inspection_tool class="UndeclaredTests" enabled="true" level="WARNING" enabled_by_default="true" />
        <inspection_tool class="UnnecessaryBlockStatement" enabled="true" level="WARNING" enabled_by_default="true" />
        <inspection_tool class="UnnecessaryCallToStringValueOf" enabled="true" level="WARNING" enabled_by_default="true" />
        <inspection_tool class="UnnecessaryConstantArrayCreationExpression" enabled="true" level="WARNING" enabled_by_default="true" />
        <inspection_tool class="UnnecessaryConstructor" enabled="true" level="WARNING" enabled_by_default="true" />
        <inspection_tool class="UnnecessaryDefault" enabled="true" level="WARNING" enabled_by_default="true" />
        <inspection_tool class="UnnecessaryEnumModifier" enabled="true" level="WARNING" enabled_by_default="true" />
        <inspection_tool class="UnnecessaryFullyQualifiedName" enabled="true" level="WARNING" enabled_by_default="true">
          <option name="m_ignoreJavadoc" value="true" />
        </inspection_tool>
        <inspection_tool class="UnnecessaryInterfaceModifier" enabled="true" level="WARNING" enabled_by_default="true" />
        <inspection_tool class="UnnecessaryParentheses" enabled="true" level="WARNING" enabled_by_default="true">
          <option name="ignoreClarifyingParentheses" value="false" />
          <option name="ignoreParenthesesOnConditionals" value="false" />
        </inspection_tool>
        <inspection_tool class="UnnecessaryQualifierForThis" enabled="true" level="WARNING" enabled_by_default="true" />
        <inspection_tool class="UnnecessarySuperQualifier" enabled="true" level="WARNING" enabled_by_default="true" />
        <inspection_tool class="UnnecessaryUnaryMinus" enabled="true" level="WARNING" enabled_by_default="true" />
        <inspection_tool class="UnpredictableBigDecimalConstructorCall" enabled="true" level="WARNING" enabled_by_default="true" />
        <inspection_tool class="UnsecureRandomNumberGeneration" enabled="true" level="WARNING" enabled_by_default="true" />
        <inspection_tool class="UnusedCatchParameter" enabled="true" level="WARNING" enabled_by_default="true">
          <option name="m_ignoreCatchBlocksWithComments" value="false" />
          <option name="m_ignoreTestCases" value="false" />
        </inspection_tool>
        <inspection_tool class="UnusedCatchParameterJS" enabled="true" level="WARNING" enabled_by_default="true">
          <option name="m_ignoreCatchBlocksWithComments" value="false" />
        </inspection_tool>
        <inspection_tool class="UnusedImport" enabled="true" level="WARNING" enabled_by_default="true" />
        <inspection_tool class="UnusedLibrary" enabled="true" level="WARNING" enabled_by_default="true" />
        <inspection_tool class="UnusedProperty" enabled="true" level="WARNING" enabled_by_default="true" />
        <inspection_tool class="UpperCaseFieldNameNotConstant" enabled="true" level="WARNING" enabled_by_default="true" />
        <inspection_tool class="UseOfAWTPeerClass" enabled="true" level="WARNING" enabled_by_default="true" />
        <inspection_tool class="UseOfAnotherObjectsPrivateField" enabled="true" level="WARNING" enabled_by_default="true" />
        <inspection_tool class="UseOfJDBCDriverClass" enabled="true" level="WARNING" enabled_by_default="true" />
        <inspection_tool class="UseOfProcessBuilder" enabled="true" level="WARNING" enabled_by_default="true" />
        <inspection_tool class="UseOfPropertiesAsHashtable" enabled="true" level="WARNING" enabled_by_default="true" />
        <inspection_tool class="UseOfSunClasses" enabled="true" level="WARNING" enabled_by_default="true" />
        <inspection_tool class="UtilityClass" enabled="true" level="WARNING" enabled_by_default="true" />
        <inspection_tool class="UtilityClassWithPublicConstructor" enabled="true" level="WARNING" enabled_by_default="true" />
        <inspection_tool class="UtilityClassWithoutPrivateConstructor" enabled="true" level="WARNING" enabled_by_default="true">
          <option name="ignoreClassesWithOnlyMain" value="false" />
        </inspection_tool>
        <inspection_tool class="VariableNotUsedInsideIf" enabled="true" level="WARNING" enabled_by_default="true" />
        <inspection_tool class="VoidExpressionJS" enabled="true" level="WARNING" enabled_by_default="true" />
        <inspection_tool class="VolatileArrayField" enabled="true" level="WARNING" enabled_by_default="true" />
        <inspection_tool class="VolatileLongOrDoubleField" enabled="true" level="WARNING" enabled_by_default="true" />
        <inspection_tool class="WaitCalledOnCondition" enabled="true" level="WARNING" enabled_by_default="true" />
        <inspection_tool class="WaitNotInLoop" enabled="true" level="WARNING" enabled_by_default="true" />
        <inspection_tool class="WaitNotInSynchronizedContext" enabled="true" level="WARNING" enabled_by_default="true" />
        <inspection_tool class="WaitOrAwaitWithoutTimeout" enabled="true" level="WARNING" enabled_by_default="true" />
        <inspection_tool class="WaitWhileHoldingTwoLocks" enabled="true" level="WARNING" enabled_by_default="true" />
        <inspection_tool class="WaitWithoutCorrespondingNotify" enabled="true" level="WARNING" enabled_by_default="true" />
        <inspection_tool class="WhileLoopSpinsOnField" enabled="true" level="WARNING" enabled_by_default="true">
          <option name="ignoreNonEmtpyLoops" value="false" />
        </inspection_tool>
        <inspection_tool class="WithStatementJS" enabled="true" level="WARNING" enabled_by_default="true" />
        <inspection_tool class="XHTMLIncompatabilitiesJS" enabled="true" level="WARNING" enabled_by_default="true" />
        <inspection_tool class="ZeroLengthArrayInitialization" enabled="true" level="WARNING" enabled_by_default="true" />
      </profile>
      <profile version="1.0" is_locked="false">
        <option name="myName" value="_Vaclav" />
        <option name="myLocal" value="true" />
        <inspection_tool class="AbstractClassExtendsConcreteClass" enabled="true" level="WARNING" enabled_by_default="true" />
        <inspection_tool class="AbstractMethodCallInConstructor" enabled="true" level="WARNING" enabled_by_default="true" />
        <inspection_tool class="AbstractMethodOverridesConcreteMethod" enabled="true" level="WARNING" enabled_by_default="true" />
        <inspection_tool class="AccessToNonThreadSafeStaticFieldFromInstance" enabled="true" level="WARNING" enabled_by_default="true">
          <option name="nonThreadSafeTypes" value="java.text.DateFormat,java.util.Calendar" />
        </inspection_tool>
        <inspection_tool class="AccessToStaticFieldLockedOnInstance" enabled="true" level="WARNING" enabled_by_default="true" />
        <inspection_tool class="ArithmeticOnVolatileField" enabled="true" level="WARNING" enabled_by_default="true" />
        <inspection_tool class="AssignmentResultUsedJS" enabled="true" level="WARNING" enabled_by_default="true" />
        <inspection_tool class="AssignmentToCatchBlockParameter" enabled="true" level="WARNING" enabled_by_default="true" />
        <inspection_tool class="AssignmentToCollectionFieldFromParameter" enabled="true" level="WARNING" enabled_by_default="true">
          <option name="ignorePrivateMethods" value="true" />
        </inspection_tool>
        <inspection_tool class="AssignmentToDateFieldFromParameter" enabled="true" level="WARNING" enabled_by_default="true">
          <option name="ignorePrivateMethods" value="true" />
        </inspection_tool>
        <inspection_tool class="AssignmentToForLoopParameter" enabled="true" level="WARNING" enabled_by_default="true">
          <option name="m_checkForeachParameters" value="false" />
        </inspection_tool>
        <inspection_tool class="AssignmentToForLoopParameterJS" enabled="true" level="WARNING" enabled_by_default="true" />
        <inspection_tool class="AssignmentToFunctionParameterJS" enabled="true" level="WARNING" enabled_by_default="true" />
        <inspection_tool class="AssignmentToMethodParameter" enabled="true" level="WARNING" enabled_by_default="true">
          <option name="ignoreTransformationOfOriginalParameter" value="false" />
        </inspection_tool>
        <inspection_tool class="AssignmentToNull" enabled="true" level="WARNING" enabled_by_default="true" />
        <inspection_tool class="AssignmentToStaticFieldFromInstanceMethod" enabled="true" level="WARNING" enabled_by_default="true" />
        <inspection_tool class="AssignmentUsedAsCondition" enabled="true" level="WARNING" enabled_by_default="true" />
        <inspection_tool class="AwaitNotInLoop" enabled="true" level="WARNING" enabled_by_default="true" />
        <inspection_tool class="AwaitWithoutCorrespondingSignal" enabled="true" level="WARNING" enabled_by_default="true" />
        <inspection_tool class="BreakStatementWithLabel" enabled="true" level="WARNING" enabled_by_default="true" />
        <inspection_tool class="BusyWait" enabled="true" level="WARNING" enabled_by_default="true" />
        <inspection_tool class="CastToConcreteClass" enabled="true" level="WARNING" enabled_by_default="true" />
        <inspection_tool class="ClassInTopLevelPackage" enabled="true" level="WARNING" enabled_by_default="true" />
        <inspection_tool class="ClassMayBeInterface" enabled="true" level="WARNING" enabled_by_default="true" />
        <inspection_tool class="ClassNameDiffersFromFileName" enabled="true" level="WARNING" enabled_by_default="true" />
        <inspection_tool class="ClassReferencesSubclass" enabled="true" level="WARNING" enabled_by_default="true" />
        <inspection_tool class="ConditionSignal" enabled="true" level="WARNING" enabled_by_default="true" />
        <inspection_tool class="ConditionalExpressionWithIdenticalBranches" enabled="true" level="WARNING" enabled_by_default="true" />
        <inspection_tool class="ConfusingElse" enabled="true" level="WARNING" enabled_by_default="true" />
        <inspection_tool class="ConstantDeclaredInInterface" enabled="true" level="WARNING" enabled_by_default="true" />
        <inspection_tool class="ConstantValueVariableUse" enabled="true" level="WARNING" enabled_by_default="true" />
        <inspection_tool class="ContinueStatementWithLabel" enabled="true" level="WARNING" enabled_by_default="true" />
        <inspection_tool class="DeclareCollectionAsInterface" enabled="true" level="WARNING" enabled_by_default="true">
          <option name="ignoreLocalVariables" value="false" />
          <option name="ignorePrivateMethodsAndFields" value="false" />
        </inspection_tool>
        <inspection_tool class="DefaultNotLastCaseInSwitch" enabled="true" level="WARNING" enabled_by_default="true" />
        <inspection_tool class="DuplicateCondition" enabled="true" level="WARNING" enabled_by_default="true">
          <option name="ignoreMethodCalls" value="false" />
        </inspection_tool>
        <inspection_tool class="EmptyClass" enabled="true" level="WARNING" enabled_by_default="true" />
        <inspection_tool class="EmptySynchronizedStatement" enabled="true" level="WARNING" enabled_by_default="true" />
        <inspection_tool class="EnumSwitchStatementWhichMissesCases" enabled="true" level="WARNING" enabled_by_default="true">
          <option name="ignoreSwitchStatementsWithDefault" value="false" />
        </inspection_tool>
        <inspection_tool class="EqualsCalledOnEnumConstant" enabled="true" level="WARNING" enabled_by_default="true" />
        <inspection_tool class="ErrorRethrown" enabled="true" level="WARNING" enabled_by_default="true" />
        <inspection_tool class="ExtendsUtilityClass" enabled="true" level="WARNING" enabled_by_default="true" />
        <inspection_tool class="FeatureEnvy" enabled="true" level="WARNING" enabled_by_default="true">
          <option name="ignoreTestCases" value="false" />
        </inspection_tool>
        <inspection_tool class="FieldAccessedSynchronizedAndUnsynchronized" enabled="true" level="WARNING" enabled_by_default="true">
          <option name="countGettersAndSetters" value="false" />
        </inspection_tool>
        <inspection_tool class="FieldHidesSuperclassField" enabled="true" level="WARNING" enabled_by_default="true">
          <option name="m_ignoreInvisibleFields" value="true" />
        </inspection_tool>
        <inspection_tool class="FieldMayBeFinal" enabled="true" level="WARNING" enabled_by_default="true" />
        <inspection_tool class="FinalMethodInFinalClass" enabled="true" level="WARNING" enabled_by_default="true" />
        <inspection_tool class="ForLoopWithMissingComponent" enabled="true" level="WARNING" enabled_by_default="true">
          <option name="ignoreCollectionLoops" value="false" />
        </inspection_tool>
        <inspection_tool class="GroovyAccessToStaticFieldLockedOnInstance" enabled="true" level="WARNING" enabled_by_default="true" />
        <inspection_tool class="GroovyAssignmentCanBeOperatorAssignment" enabled="true" level="WARNING" enabled_by_default="true">
          <option name="ignoreLazyOperators" value="true" />
          <option name="ignoreObscureOperators" value="false" />
        </inspection_tool>
        <inspection_tool class="GroovyAssignmentToForLoopParameter" enabled="true" level="WARNING" enabled_by_default="true" />
        <inspection_tool class="GroovyAssignmentToMethodParameter" enabled="true" level="WARNING" enabled_by_default="true" />
        <inspection_tool class="GroovyBusyWait" enabled="true" level="WARNING" enabled_by_default="true" />
        <inspection_tool class="GroovyConditionalCanBeElvis" enabled="true" level="WARNING" enabled_by_default="true" />
        <inspection_tool class="GroovyConditionalWithIdenticalBranches" enabled="true" level="WARNING" enabled_by_default="true" />
        <inspection_tool class="GroovyEmptyCatchBlock" enabled="true" level="WARNING" enabled_by_default="true" />
        <inspection_tool class="GroovyEmptyFinallyBlock" enabled="true" level="WARNING" enabled_by_default="true" />
        <inspection_tool class="GroovyEmptyTryBlock" enabled="true" level="WARNING" enabled_by_default="true" />
        <inspection_tool class="GroovyGetterCallCanBePropertyAccess" enabled="true" level="WARNING" enabled_by_default="true" />
        <inspection_tool class="GroovyIfStatementWithIdenticalBranches" enabled="true" level="WARNING" enabled_by_default="true" />
        <inspection_tool class="GroovyListGetCanBeKeyedAccess" enabled="true" level="WARNING" enabled_by_default="true" />
        <inspection_tool class="GroovyListSetCanBeKeyedAccess" enabled="true" level="WARNING" enabled_by_default="true" />
        <inspection_tool class="GroovyLoopStatementThatDoesntLoop" enabled="true" level="WARNING" enabled_by_default="true" />
        <inspection_tool class="GroovyMapGetCanBeKeyedAccess" enabled="true" level="WARNING" enabled_by_default="true" />
        <inspection_tool class="GroovyMapPutCanBeKeyedAccess" enabled="true" level="WARNING" enabled_by_default="true" />
        <inspection_tool class="GroovyNestedAssignment" enabled="true" level="WARNING" enabled_by_default="true" />
        <inspection_tool class="GroovyNotifyWhileNotSynchronized" enabled="true" level="WARNING" enabled_by_default="true" />
        <inspection_tool class="GroovyResultOfAssignmentUsed" enabled="true" level="WARNING" enabled_by_default="true" />
        <inspection_tool class="GroovyReturnFromClosureCanBeImplicit" enabled="true" level="WARNING" enabled_by_default="true" />
        <inspection_tool class="GroovyReturnFromFinallyBlock" enabled="true" level="WARNING" enabled_by_default="true" />
        <inspection_tool class="GroovySetterCallCanBePropertyAccess" enabled="true" level="WARNING" enabled_by_default="true" />
        <inspection_tool class="GroovySwitchStatementWithNoDefault" enabled="true" level="WARNING" enabled_by_default="true" />
        <inspection_tool class="GroovySynchronizationOnNonFinalField" enabled="true" level="WARNING" enabled_by_default="true" />
        <inspection_tool class="GroovySynchronizationOnVariableInitializedWithLiteral" enabled="true" level="WARNING" enabled_by_default="true" />
        <inspection_tool class="GroovySystemRunFinalizersOnExit" enabled="true" level="WARNING" enabled_by_default="true" />
        <inspection_tool class="GroovyThreadStopSuspendResume" enabled="true" level="WARNING" enabled_by_default="true" />
        <inspection_tool class="GroovyThrowFromFinallyBlock" enabled="true" level="WARNING" enabled_by_default="true" />
        <inspection_tool class="GroovyUnconditionalWait" enabled="true" level="WARNING" enabled_by_default="true" />
        <inspection_tool class="GroovyUnsynchronizedMethodOverridesSynchronizedMethod" enabled="true" level="WARNING" enabled_by_default="true" />
        <inspection_tool class="GroovyUnusedCatchParameter" enabled="true" level="WARNING" enabled_by_default="true" />
        <inspection_tool class="GroovyWaitCallNotInLoop" enabled="true" level="WARNING" enabled_by_default="true" />
        <inspection_tool class="GroovyWaitWhileNotSynchronized" enabled="true" level="WARNING" enabled_by_default="true" />
        <inspection_tool class="GroovyWhileLoopSpinsOnField" enabled="true" level="WARNING" enabled_by_default="true">
          <option name="ignoreNonEmtpyLoops" value="false" />
        </inspection_tool>
        <inspection_tool class="IfStatementWithIdenticalBranches" enabled="true" level="WARNING" enabled_by_default="true" />
        <inspection_tool class="IncrementDecrementUsedAsExpression" enabled="true" level="WARNING" enabled_by_default="true" />
        <inspection_tool class="InnerClassVariableHidesOuterClassVariable" enabled="true" level="WARNING" enabled_by_default="true">
          <option name="m_ignoreInvisibleFields" value="true" />
        </inspection_tool>
        <inspection_tool class="InstanceVariableInitialization" enabled="true" level="WARNING" enabled_by_default="true">
          <option name="m_ignorePrimitives" value="false" />
        </inspection_tool>
        <inspection_tool class="InstanceVariableOfConcreteClass" enabled="true" level="WARNING" enabled_by_default="true" />
        <inspection_tool class="InstanceVariableUninitializedUse" enabled="true" level="WARNING" enabled_by_default="true">
          <option name="m_ignorePrimitives" value="false" />
        </inspection_tool>
        <inspection_tool class="InstanceofCatchParameter" enabled="true" level="WARNING" enabled_by_default="true" />
        <inspection_tool class="InstanceofChain" enabled="true" level="WARNING" enabled_by_default="true" />
        <inspection_tool class="InstanceofInterfaces" enabled="true" level="WARNING" enabled_by_default="true" />
        <inspection_tool class="InstanceofThis" enabled="true" level="WARNING" enabled_by_default="true" />
        <inspection_tool class="InterfaceNeverImplemented" enabled="true" level="WARNING" enabled_by_default="true">
          <option name="ignoreInterfacesThatOnlyDeclareConstants" value="false" />
        </inspection_tool>
        <inspection_tool class="LabeledStatement" enabled="true" level="WARNING" enabled_by_default="true" />
        <inspection_tool class="LawOfDemeter" enabled="true" level="WARNING" enabled_by_default="true">
          <option name="ignoreLibraryCalls" value="true" />
        </inspection_tool>
        <inspection_tool class="LocalCanBeFinal" enabled="true" level="WARNING" enabled_by_default="true">
          <option name="REPORT_VARIABLES" value="true" />
          <option name="REPORT_PARAMETERS" value="true" />
        </inspection_tool>
        <inspection_tool class="LoopConditionNotUpdatedInsideLoop" enabled="true" level="WARNING" enabled_by_default="true">
          <option name="ignoreIterators" value="false" />
        </inspection_tool>
        <inspection_tool class="LoopWithImplicitTerminationCondition" enabled="true" level="WARNING" enabled_by_default="true" />
        <inspection_tool class="MagicNumber" enabled="true" level="WARNING" enabled_by_default="true">
          <option name="m_ignoreInHashCode" value="true" />
        </inspection_tool>
        <inspection_tool class="MethodOnlyUsedFromInnerClass" enabled="true" level="WARNING" enabled_by_default="true">
          <option name="ignoreMethodsAccessedFromAnonymousClass" value="false" />
        </inspection_tool>
        <inspection_tool class="MethodOverloadsParentMethod" enabled="true" level="WARNING" enabled_by_default="true" />
        <inspection_tool class="MethodOverridesPackageLocalMethod" enabled="true" level="WARNING" enabled_by_default="true" />
        <inspection_tool class="MethodOverridesStaticMethod" enabled="true" level="WARNING" enabled_by_default="true" />
        <inspection_tool class="MethodReturnOfConcreteClass" enabled="true" level="WARNING" enabled_by_default="true" />
        <inspection_tool class="MissingDeprecatedAnnotation" enabled="true" level="WARNING" enabled_by_default="true" />
        <inspection_tool class="MissingOverrideAnnotation" enabled="true" level="WARNING" enabled_by_default="true" />
        <inspection_tool class="MultipleTopLevelClassesInFile" enabled="true" level="WARNING" enabled_by_default="true" />
        <inspection_tool class="NakedNotify" enabled="true" level="WARNING" enabled_by_default="true" />
        <inspection_tool class="NestedAssignment" enabled="true" level="WARNING" enabled_by_default="true" />
        <inspection_tool class="NestedAssignmentJS" enabled="true" level="WARNING" enabled_by_default="true" />
        <inspection_tool class="NonFinalFieldOfException" enabled="true" level="WARNING" enabled_by_default="true" />
        <inspection_tool class="NonProtectedConstructorInAbstractClass" enabled="true" level="WARNING" enabled_by_default="true">
          <option name="m_ignoreNonPublicClasses" value="false" />
        </inspection_tool>
        <inspection_tool class="NonThreadSafeLazyInitialization" enabled="true" level="WARNING" enabled_by_default="true" />
        <inspection_tool class="NotifyCalledOnCondition" enabled="true" level="WARNING" enabled_by_default="true" />
        <inspection_tool class="NotifyNotInSynchronizedContext" enabled="true" level="WARNING" enabled_by_default="true" />
        <inspection_tool class="NotifyWithoutCorrespondingWait" enabled="true" level="WARNING" enabled_by_default="true" />
        <inspection_tool class="ObjectNotify" enabled="true" level="WARNING" enabled_by_default="true" />
        <inspection_tool class="OverlyStrongTypeCast" enabled="true" level="WARNING" enabled_by_default="true">
          <option name="ignoreInMatchingInstanceof" value="false" />
        </inspection_tool>
        <inspection_tool class="OverridableMethodCallDuringObjectConstruction" enabled="true" level="WARNING" enabled_by_default="true" />
        <inspection_tool class="OverriddenMethodCallDuringObjectConstruction" enabled="true" level="WARNING" enabled_by_default="true" />
        <inspection_tool class="PackageVisibleField" enabled="true" level="WARNING" enabled_by_default="true" />
        <inspection_tool class="PackageVisibleInnerClass" enabled="true" level="WARNING" enabled_by_default="true">
          <option name="ignoreEnums" value="false" />
        </inspection_tool>
        <inspection_tool class="PointlessIndexOfComparison" enabled="true" level="WARNING" enabled_by_default="true" />
        <inspection_tool class="ProtectedField" enabled="true" level="WARNING" enabled_by_default="true" />
        <inspection_tool class="ProtectedInnerClass" enabled="true" level="WARNING" enabled_by_default="true">
          <option name="ignoreEnums" value="false" />
        </inspection_tool>
        <inspection_tool class="ProtectedMemberInFinalClass" enabled="true" level="WARNING" enabled_by_default="true" />
        <inspection_tool class="PublicConstructorInNonPublicClass" enabled="true" level="WARNING" enabled_by_default="true" />
        <inspection_tool class="PublicField" enabled="true" level="WARNING" enabled_by_default="true">
          <option name="ignoreEnums" value="false" />
        </inspection_tool>
        <inspection_tool class="PublicInnerClass" enabled="true" level="WARNING" enabled_by_default="true">
          <option name="ignoreEnums" value="false" />
        </inspection_tool>
        <inspection_tool class="RedundantImplements" enabled="true" level="WARNING" enabled_by_default="true">
          <option name="ignoreSerializable" value="false" />
          <option name="ignoreCloneable" value="false" />
        </inspection_tool>
        <inspection_tool class="RedundantMethodOverride" enabled="true" level="WARNING" enabled_by_default="true" />
        <inspection_tool class="RefusedBequest" enabled="true" level="WARNING" enabled_by_default="true">
          <option name="ignoreEmptySuperMethods" value="false" />
        </inspection_tool>
        <inspection_tool class="ReplaceAssignmentWithOperatorAssignment" enabled="true" level="WARNING" enabled_by_default="true">
          <option name="ignoreLazyOperators" value="true" />
          <option name="ignoreObscureOperators" value="false" />
        </inspection_tool>
        <inspection_tool class="ReplaceAssignmentWithOperatorAssignmentJS" enabled="true" level="WARNING" enabled_by_default="true" />
        <inspection_tool class="ReturnOfCollectionField" enabled="true" level="WARNING" enabled_by_default="true">
          <option name="ignorePrivateMethods" value="true" />
        </inspection_tool>
        <inspection_tool class="ReturnOfDateField" enabled="true" level="WARNING" enabled_by_default="true" />
        <inspection_tool class="ReuseOfLocalVariable" enabled="true" level="WARNING" enabled_by_default="true" />
        <inspection_tool class="SafeLock" enabled="true" level="WARNING" enabled_by_default="true" />
        <inspection_tool class="SignalWithoutCorrespondingAwait" enabled="true" level="WARNING" enabled_by_default="true" />
        <inspection_tool class="SleepWhileHoldingLock" enabled="true" level="WARNING" enabled_by_default="true" />
        <inspection_tool class="StaticInheritance" enabled="true" level="WARNING" enabled_by_default="true" />
        <inspection_tool class="StaticMethodOnlyUsedInOneClass" enabled="true" level="WARNING" enabled_by_default="true" />
        <inspection_tool class="StaticVariableInitialization" enabled="true" level="WARNING" enabled_by_default="true">
          <option name="m_ignorePrimitives" value="false" />
        </inspection_tool>
        <inspection_tool class="StaticVariableOfConcreteClass" enabled="true" level="WARNING" enabled_by_default="true" />
        <inspection_tool class="StaticVariableUninitializedUse" enabled="true" level="WARNING" enabled_by_default="true">
          <option name="m_ignorePrimitives" value="false" />
        </inspection_tool>
        <inspection_tool class="SwitchStatementWithConfusingDeclaration" enabled="true" level="WARNING" enabled_by_default="true" />
        <inspection_tool class="SwitchStatementsWithoutDefault" enabled="true" level="WARNING" enabled_by_default="true">
          <option name="m_ignoreFullyCoveredEnums" value="true" />
        </inspection_tool>
        <inspection_tool class="SystemRunFinalizersOnExit" enabled="true" level="WARNING" enabled_by_default="true" />
        <inspection_tool class="TestOnlyProblems" enabled="true" level="WARNING" enabled_by_default="true" />
        <inspection_tool class="ThisEscapedInConstructor" enabled="true" level="WARNING" enabled_by_default="true" />
        <inspection_tool class="ThreadDeathRethrown" enabled="true" level="WARNING" enabled_by_default="true" />
        <inspection_tool class="ThreadRun" enabled="true" level="WARNING" enabled_by_default="true" />
        <inspection_tool class="ThreadStartInConstruction" enabled="true" level="WARNING" enabled_by_default="true" />
        <inspection_tool class="ThreadStopSuspendResume" enabled="true" level="WARNING" enabled_by_default="true" />
        <inspection_tool class="TooBroadScope" enabled="true" level="WARNING" enabled_by_default="true">
          <option name="m_allowConstructorAsInitializer" value="false" />
          <option name="m_onlyLookAtBlocks" value="false" />
        </inspection_tool>
        <inspection_tool class="TypeMayBeWeakened" enabled="true" level="WARNING" enabled_by_default="true">
          <option name="useRighthandTypeAsWeakestTypeInAssignments" value="true" />
          <option name="useParameterizedTypeForCollectionMethods" value="true" />
          <option name="doNotWeakenToJavaLangObject" value="true" />
        </inspection_tool>
        <inspection_tool class="TypeParameterExtendsFinalClass" enabled="true" level="WARNING" enabled_by_default="true" />
        <inspection_tool class="UnnecessaryBlockStatement" enabled="true" level="WARNING" enabled_by_default="true" />
        <inspection_tool class="UnnecessaryDefault" enabled="true" level="WARNING" enabled_by_default="true" />
        <inspection_tool class="UnnecessaryInterfaceModifier" enabled="true" level="WARNING" enabled_by_default="true" />
        <inspection_tool class="UnnecessaryParentheses" enabled="true" level="WARNING" enabled_by_default="true">
          <option name="ignoreClarifyingParentheses" value="false" />
          <option name="ignoreParenthesesOnConditionals" value="false" />
        </inspection_tool>
        <inspection_tool class="UnqualifiedStaticUsage" enabled="true" level="WARNING" enabled_by_default="true">
          <option name="m_ignoreStaticFieldAccesses" value="false" />
          <option name="m_ignoreStaticMethodCalls" value="false" />
          <option name="m_ignoreStaticAccessFromStaticContext" value="false" />
        </inspection_tool>
        <inspection_tool class="UseOfAnotherObjectsPrivateField" enabled="true" level="WARNING" enabled_by_default="true" />
        <inspection_tool class="UtilityClassWithPublicConstructor" enabled="true" level="WARNING" enabled_by_default="true" />
        <inspection_tool class="UtilityClassWithoutPrivateConstructor" enabled="true" level="WARNING" enabled_by_default="true">
          <option name="ignoreClassesWithOnlyMain" value="false" />
        </inspection_tool>
        <inspection_tool class="WaitNotInSynchronizedContext" enabled="true" level="WARNING" enabled_by_default="true" />
        <inspection_tool class="WaitWithoutCorrespondingNotify" enabled="true" level="WARNING" enabled_by_default="true" />
      </profile>
    </profiles>
    <list size="5">
      <item index="0" class="java.lang.String" itemvalue="TYPO" />
      <item index="1" class="java.lang.String" itemvalue="SERVER PROBLEM" />
      <item index="2" class="java.lang.String" itemvalue="INFO" />
      <item index="3" class="java.lang.String" itemvalue="WARNING" />
      <item index="4" class="java.lang.String" itemvalue="ERROR" />
    </list>
  </component>
  <component name="JavacSettings">
    <option name="DEBUGGING_INFO" value="true" />
    <option name="GENERATE_NO_WARNINGS" value="false" />
    <option name="DEPRECATION" value="true" />
    <option name="ADDITIONAL_OPTIONS_STRING" value="" />
    <option name="MAXIMUM_HEAP_SIZE" value="128" />
  </component>
  <component name="JavadocGenerationManager">
    <option name="OUTPUT_DIRECTORY" />
    <option name="OPTION_SCOPE" value="protected" />
    <option name="OPTION_HIERARCHY" value="true" />
    <option name="OPTION_NAVIGATOR" value="true" />
    <option name="OPTION_INDEX" value="true" />
    <option name="OPTION_SEPARATE_INDEX" value="true" />
    <option name="OPTION_DOCUMENT_TAG_USE" value="false" />
    <option name="OPTION_DOCUMENT_TAG_AUTHOR" value="false" />
    <option name="OPTION_DOCUMENT_TAG_VERSION" value="false" />
    <option name="OPTION_DOCUMENT_TAG_DEPRECATED" value="true" />
    <option name="OPTION_DEPRECATED_LIST" value="true" />
    <option name="OTHER_OPTIONS" value="" />
    <option name="HEAP_SIZE" />
    <option name="LOCALE" />
    <option name="OPEN_IN_BROWSER" value="true" />
  </component>
  <component name="JikesSettings">
    <option name="JIKES_PATH" value="" />
    <option name="DEBUGGING_INFO" value="true" />
    <option name="DEPRECATION" value="true" />
    <option name="GENERATE_NO_WARNINGS" value="false" />
    <option name="IS_EMACS_ERRORS_MODE" value="true" />
    <option name="ADDITIONAL_OPTIONS_STRING" value="" />
  </component>
  <component name="Palette2">
    <group name="Swing">
      <item class="com.intellij.uiDesigner.HSpacer" tooltip-text="Horizontal Spacer" icon="/com/intellij/uiDesigner/icons/hspacer.png" removable="false" auto-create-binding="false" can-attach-label="false">
        <default-constraints vsize-policy="1" hsize-policy="6" anchor="0" fill="1" />
      </item>
      <item class="com.intellij.uiDesigner.VSpacer" tooltip-text="Vertical Spacer" icon="/com/intellij/uiDesigner/icons/vspacer.png" removable="false" auto-create-binding="false" can-attach-label="false">
        <default-constraints vsize-policy="6" hsize-policy="1" anchor="0" fill="2" />
      </item>
      <item class="javax.swing.JPanel" icon="/com/intellij/uiDesigner/icons/panel.png" removable="false" auto-create-binding="false" can-attach-label="false">
        <default-constraints vsize-policy="3" hsize-policy="3" anchor="0" fill="3" />
      </item>
      <item class="javax.swing.JScrollPane" icon="/com/intellij/uiDesigner/icons/scrollPane.png" removable="false" auto-create-binding="false" can-attach-label="true">
        <default-constraints vsize-policy="7" hsize-policy="7" anchor="0" fill="3" />
      </item>
      <item class="javax.swing.JButton" icon="/com/intellij/uiDesigner/icons/button.png" removable="false" auto-create-binding="true" can-attach-label="false">
        <default-constraints vsize-policy="0" hsize-policy="3" anchor="0" fill="1" />
        <initial-values>
          <property name="text" value="Button" />
        </initial-values>
      </item>
      <item class="javax.swing.JRadioButton" icon="/com/intellij/uiDesigner/icons/radioButton.png" removable="false" auto-create-binding="true" can-attach-label="false">
        <default-constraints vsize-policy="0" hsize-policy="3" anchor="8" fill="0" />
        <initial-values>
          <property name="text" value="RadioButton" />
        </initial-values>
      </item>
      <item class="javax.swing.JCheckBox" icon="/com/intellij/uiDesigner/icons/checkBox.png" removable="false" auto-create-binding="true" can-attach-label="false">
        <default-constraints vsize-policy="0" hsize-policy="3" anchor="8" fill="0" />
        <initial-values>
          <property name="text" value="CheckBox" />
        </initial-values>
      </item>
      <item class="javax.swing.JLabel" icon="/com/intellij/uiDesigner/icons/label.png" removable="false" auto-create-binding="false" can-attach-label="false">
        <default-constraints vsize-policy="0" hsize-policy="0" anchor="8" fill="0" />
        <initial-values>
          <property name="text" value="Label" />
        </initial-values>
      </item>
      <item class="javax.swing.JTextField" icon="/com/intellij/uiDesigner/icons/textField.png" removable="false" auto-create-binding="true" can-attach-label="true">
        <default-constraints vsize-policy="0" hsize-policy="6" anchor="8" fill="1">
          <preferred-size width="150" height="-1" />
        </default-constraints>
      </item>
      <item class="javax.swing.JPasswordField" icon="/com/intellij/uiDesigner/icons/passwordField.png" removable="false" auto-create-binding="true" can-attach-label="true">
        <default-constraints vsize-policy="0" hsize-policy="6" anchor="8" fill="1">
          <preferred-size width="150" height="-1" />
        </default-constraints>
      </item>
      <item class="javax.swing.JFormattedTextField" icon="/com/intellij/uiDesigner/icons/formattedTextField.png" removable="false" auto-create-binding="true" can-attach-label="true">
        <default-constraints vsize-policy="0" hsize-policy="6" anchor="8" fill="1">
          <preferred-size width="150" height="-1" />
        </default-constraints>
      </item>
      <item class="javax.swing.JTextArea" icon="/com/intellij/uiDesigner/icons/textArea.png" removable="false" auto-create-binding="true" can-attach-label="true">
        <default-constraints vsize-policy="6" hsize-policy="6" anchor="0" fill="3">
          <preferred-size width="150" height="50" />
        </default-constraints>
      </item>
      <item class="javax.swing.JTextPane" icon="/com/intellij/uiDesigner/icons/textPane.png" removable="false" auto-create-binding="true" can-attach-label="true">
        <default-constraints vsize-policy="6" hsize-policy="6" anchor="0" fill="3">
          <preferred-size width="150" height="50" />
        </default-constraints>
      </item>
      <item class="javax.swing.JEditorPane" icon="/com/intellij/uiDesigner/icons/editorPane.png" removable="false" auto-create-binding="true" can-attach-label="true">
        <default-constraints vsize-policy="6" hsize-policy="6" anchor="0" fill="3">
          <preferred-size width="150" height="50" />
        </default-constraints>
      </item>
      <item class="javax.swing.JComboBox" icon="/com/intellij/uiDesigner/icons/comboBox.png" removable="false" auto-create-binding="true" can-attach-label="true">
        <default-constraints vsize-policy="0" hsize-policy="2" anchor="8" fill="1" />
      </item>
      <item class="javax.swing.JTable" icon="/com/intellij/uiDesigner/icons/table.png" removable="false" auto-create-binding="true" can-attach-label="false">
        <default-constraints vsize-policy="6" hsize-policy="6" anchor="0" fill="3">
          <preferred-size width="150" height="50" />
        </default-constraints>
      </item>
      <item class="javax.swing.JList" icon="/com/intellij/uiDesigner/icons/list.png" removable="false" auto-create-binding="true" can-attach-label="false">
        <default-constraints vsize-policy="6" hsize-policy="2" anchor="0" fill="3">
          <preferred-size width="150" height="50" />
        </default-constraints>
      </item>
      <item class="javax.swing.JTree" icon="/com/intellij/uiDesigner/icons/tree.png" removable="false" auto-create-binding="true" can-attach-label="false">
        <default-constraints vsize-policy="6" hsize-policy="6" anchor="0" fill="3">
          <preferred-size width="150" height="50" />
        </default-constraints>
      </item>
      <item class="javax.swing.JTabbedPane" icon="/com/intellij/uiDesigner/icons/tabbedPane.png" removable="false" auto-create-binding="true" can-attach-label="false">
        <default-constraints vsize-policy="3" hsize-policy="3" anchor="0" fill="3">
          <preferred-size width="200" height="200" />
        </default-constraints>
      </item>
      <item class="javax.swing.JSplitPane" icon="/com/intellij/uiDesigner/icons/splitPane.png" removable="false" auto-create-binding="false" can-attach-label="false">
        <default-constraints vsize-policy="3" hsize-policy="3" anchor="0" fill="3">
          <preferred-size width="200" height="200" />
        </default-constraints>
      </item>
      <item class="javax.swing.JSpinner" icon="/com/intellij/uiDesigner/icons/spinner.png" removable="false" auto-create-binding="true" can-attach-label="true">
        <default-constraints vsize-policy="0" hsize-policy="6" anchor="8" fill="1" />
      </item>
      <item class="javax.swing.JSlider" icon="/com/intellij/uiDesigner/icons/slider.png" removable="false" auto-create-binding="true" can-attach-label="false">
        <default-constraints vsize-policy="0" hsize-policy="6" anchor="8" fill="1" />
      </item>
      <item class="javax.swing.JSeparator" icon="/com/intellij/uiDesigner/icons/separator.png" removable="false" auto-create-binding="false" can-attach-label="false">
        <default-constraints vsize-policy="6" hsize-policy="6" anchor="0" fill="3" />
      </item>
      <item class="javax.swing.JProgressBar" icon="/com/intellij/uiDesigner/icons/progressbar.png" removable="false" auto-create-binding="true" can-attach-label="false">
        <default-constraints vsize-policy="0" hsize-policy="6" anchor="0" fill="1" />
      </item>
      <item class="javax.swing.JToolBar" icon="/com/intellij/uiDesigner/icons/toolbar.png" removable="false" auto-create-binding="false" can-attach-label="false">
        <default-constraints vsize-policy="0" hsize-policy="6" anchor="0" fill="1">
          <preferred-size width="-1" height="20" />
        </default-constraints>
      </item>
      <item class="javax.swing.JToolBar$Separator" icon="/com/intellij/uiDesigner/icons/toolbarSeparator.png" removable="false" auto-create-binding="false" can-attach-label="false">
        <default-constraints vsize-policy="0" hsize-policy="0" anchor="0" fill="1" />
      </item>
      <item class="javax.swing.JScrollBar" icon="/com/intellij/uiDesigner/icons/scrollbar.png" removable="false" auto-create-binding="true" can-attach-label="false">
        <default-constraints vsize-policy="6" hsize-policy="0" anchor="0" fill="2" />
      </item>
    </group>
  </component>
  <component name="ProjectDetails">
    <option name="projectName" value="Parallelizer" />
  </component>
  <component name="ProjectDictionaryState">
    <dictionary name="dierkkonig" />
    <dictionary name="vaclav" />
  </component>
  <component name="ProjectFileVersion" converted="true" />
  <component name="ProjectKey">
    <option name="state" value="https://gparallelizer.googlecode.com/svn/trunk/Parallelizer.ipr" />
  </component>
  <component name="ProjectModuleManager">
    <modules>
      <module fileurl="file://$PROJECT_DIR$/Parallelizer_IDEA9.iml" filepath="$PROJECT_DIR$/Parallelizer_IDEA9.iml" />
    </modules>
  </component>
  <component name="ProjectRootManager" version="2" languageLevel="JDK_1_5" assert-keyword="true" jdk-15="true" project-jdk-name="1.5" project-jdk-type="JavaSDK">
    <output url="file://$PROJECT_DIR$/out" />
  </component>
  <component name="RmicSettings">
    <option name="IS_EANABLED" value="false" />
    <option name="DEBUGGING_INFO" value="true" />
    <option name="GENERATE_NO_WARNINGS" value="false" />
    <option name="GENERATE_IIOP_STUBS" value="false" />
    <option name="ADDITIONAL_OPTIONS_STRING" value="" />
  </component>
  <component name="ScalacSettings">
    <option name="MAXIMUM_HEAP_SIZE" value="128" />
  </component>
  <component name="SvnBranchConfigurationManager">
    <option name="myConfigurationMap">
      <map>
        <entry key="$PROJECT_DIR$">
          <value>
            <SvnBranchConfiguration>
              <option name="branchUrls">
                <list>
                  <option value="https://gparallelizer.googlecode.com/svn/branches" />
                  <option value="https://gparallelizer.googlecode.com/svn/tags" />
                </list>
              </option>
              <option name="trunkUrl" value="https://gparallelizer.googlecode.com/svn/trunk" />
            </SvnBranchConfiguration>
          </value>
        </entry>
      </map>
    </option>
    <option name="myVersion" value="124" />
    <option name="mySupportsUserInfoFilter" value="true" />
  </component>
  <component name="VcsDirectoryMappings">
    <mapping directory="" vcs="svn" />
  </component>
  <component name="WebServicesPlugin" addRequiredLibraries="true" />
  <component name="copyright">
    <Base>
      <setting name="state" value="2" />
    </Base>
  </component>
</project>

>>>>>>> 83ecc292
<|MERGE_RESOLUTION|>--- conflicted
+++ resolved
@@ -1,16 +1,7 @@
-<<<<<<< HEAD
 <?xml version="1.0" encoding="UTF-8"?>
 <project relativePaths="false" version="4">
   <component name="AntConfiguration">
     <defaultAnt bundledAnt="true" />
-    <buildFile url="file://$PROJECT_DIR$/build.xml">
-      <additionalClassPath />
-      <antReference projectDefault="true" />
-      <customJdkName value="" />
-      <maximumHeapSize value="128" />
-      <maximumStackSize value="2" />
-      <properties />
-    </buildFile>
   </component>
   <component name="BuildJarProjectSettings">
     <option name="BUILD_JARS_ON_MAKE" value="false" />
@@ -94,16 +85,16 @@
   </component>
   <component name="Encoding" useUTFGuessing="true" native2AsciiForPropertiesFiles="false" defaultCharsetForPropertiesFiles="UTF-8">
     <file url="file://$PROJECT_DIR$" charset="UTF-8" />
-    <file url="file://$PROJECT_DIR$/src/main/groovy/org/gparallelizer/dataflow/operator/DataFlowOperator.groovy" charset="UTF-8" />
-    <file url="file://$PROJECT_DIR$/src/main/groovy/org/gparallelizer/remote/RemoteConnection.java" charset="UTF-8" />
-    <file url="file://$PROJECT_DIR$/src/main/groovy/org/gparallelizer/remote/RemoteHost.java" charset="UTF-8" />
-    <file url="file://$PROJECT_DIR$/src/main/groovy/org/gparallelizer/remote/messages" charset="UTF-8" />
-    <file url="file://$PROJECT_DIR$/src/main/groovy/org/gparallelizer/remote/messages/HostIdMsg.java" charset="UTF-8" />
-    <file url="file://$PROJECT_DIR$/src/main/groovy/org/gparallelizer/remote/messages/NodeConnectedMsg.java" charset="UTF-8" />
-    <file url="file://$PROJECT_DIR$/src/main/groovy/org/gparallelizer/remote/messages/NodeDisconnectedMsg.java" charset="UTF-8" />
-    <file url="file://$PROJECT_DIR$/src/main/groovy/org/gparallelizer/remote/netty" charset="UTF-8" />
-    <file url="file://$PROJECT_DIR$/src/main/groovy/org/gparallelizer/scheduler" charset="UTF-8" />
-    <file url="file://$PROJECT_DIR$/src/main/groovy/org/gparallelizer/transformations" charset="UTF-8" />
+    <file url="file://$PROJECT_DIR$/src/main/groovy/groovyx/gpars/dataflow/operator/DataFlowOperator.groovy" charset="UTF-8" />
+    <file url="file://$PROJECT_DIR$/src/main/groovy/groovyx/gpars/remote/RemoteConnection.java" charset="UTF-8" />
+    <file url="file://$PROJECT_DIR$/src/main/groovy/groovyx/gpars/remote/RemoteHost.java" charset="UTF-8" />
+    <file url="file://$PROJECT_DIR$/src/main/groovy/groovyx/gpars/remote/messages" charset="UTF-8" />
+    <file url="file://$PROJECT_DIR$/src/main/groovy/groovyx/gpars/remote/messages/HostIdMsg.java" charset="UTF-8" />
+    <file url="file://$PROJECT_DIR$/src/main/groovy/groovyx/gpars/remote/messages/NodeConnectedMsg.java" charset="UTF-8" />
+    <file url="file://$PROJECT_DIR$/src/main/groovy/groovyx/gpars/remote/messages/NodeDisconnectedMsg.java" charset="UTF-8" />
+    <file url="file://$PROJECT_DIR$/src/main/groovy/groovyx/gpars/remote/netty" charset="UTF-8" />
+    <file url="file://$PROJECT_DIR$/src/main/groovy/groovyx/gpars/scheduler" charset="UTF-8" />
+    <file url="file://$PROJECT_DIR$/src/main/groovy/groovyx/gpars/transformations" charset="UTF-8" />
     <file url="file://$PROJECT_DIR$/src/main/resources/META-INF" charset="UTF-8" />
     <file url="file://$PROJECT_DIR$/src/test" charset="UTF-8" />
   </component>
@@ -717,9 +708,6 @@
           <option name="m_limit" value="5" />
         </inspection_tool>
         <inspection_tool class="NonBlockStatementBodyJS" enabled="true" level="WARNING" enabled_by_default="true" />
-        <inspection_tool class="NonBooleanMethodNameMayNotStartWithQuestion" enabled="true" level="WARNING" enabled_by_default="true">
-          <option name="questionString" value="is,can,has,should,could,will,shall,check,contains,equals,startsWith,endsWith" />
-        </inspection_tool>
         <inspection_tool class="NonCommentSourceStatements" enabled="true" level="WARNING" enabled_by_default="true">
           <option name="m_limit" value="30" />
         </inspection_tool>
@@ -801,11 +789,6 @@
           <option name="m_ignoreSingleCharacterNames" value="false" />
           <option name="m_ignoreOverridesOfLibraryMethods" value="false" />
         </inspection_tool>
-        <inspection_tool class="ParameterNamingConvention" enabled="true" level="WARNING" enabled_by_default="true">
-          <option name="m_regex" value="[a-z][A-Za-z\d]*" />
-          <option name="m_minLength" value="1" />
-          <option name="m_maxLength" value="20" />
-        </inspection_tool>
         <inspection_tool class="ParameterNamingConventionJS" enabled="true" level="WARNING" enabled_by_default="true">
           <option name="m_regex" value="[a-z][A-Za-z]*" />
           <option name="m_minLength" value="1" />
@@ -822,7 +805,6 @@
         </inspection_tool>
         <inspection_tool class="PlatformDetectionJS" enabled="true" level="WARNING" enabled_by_default="true" />
         <inspection_tool class="PointlessIndexOfComparison" enabled="true" level="WARNING" enabled_by_default="true" />
-        <inspection_tool class="PrivateMemberAccessBetweenOuterAndInnerClass" enabled="true" level="WARNING" enabled_by_default="true" />
         <inspection_tool class="ProtectedField" enabled="true" level="WARNING" enabled_by_default="true" />
         <inspection_tool class="ProtectedInnerClass" enabled="true" level="WARNING" enabled_by_default="true">
           <option name="ignoreEnums" value="false" />
@@ -931,7 +913,6 @@
           <option name="m_ignoreWeakCollections" value="false" />
         </inspection_tool>
         <inspection_tool class="StaticFieldReferenceOnSubclass" enabled="true" level="WARNING" enabled_by_default="true" />
-        <inspection_tool class="StaticImport" enabled="true" level="WARNING" enabled_by_default="true" />
         <inspection_tool class="StaticInheritance" enabled="true" level="WARNING" enabled_by_default="true" />
         <inspection_tool class="StaticMethodNamingConvention" enabled="true" level="WARNING" enabled_by_default="true">
           <option name="m_regex" value="[a-z][A-Za-z\d]*" />
@@ -1597,7 +1578,7 @@
     <option name="mySupportsUserInfoFilter" value="true" />
   </component>
   <component name="VcsDirectoryMappings">
-    <mapping directory="" vcs="Git" />
+    <mapping directory="" vcs="svn" />
   </component>
   <component name="WebServicesPlugin" addRequiredLibraries="true" />
   <component name="copyright">
@@ -1605,1596 +1586,4 @@
       <setting name="state" value="2" />
     </Base>
   </component>
-</project>
-=======
-<?xml version="1.0" encoding="UTF-8"?>
-<project relativePaths="false" version="4">
-  <component name="AntConfiguration">
-    <defaultAnt bundledAnt="true" />
-  </component>
-  <component name="BuildJarProjectSettings">
-    <option name="BUILD_JARS_ON_MAKE" value="false" />
-  </component>
-  <component name="CodeStyleSettingsManager">
-    <option name="PER_PROJECT_SETTINGS">
-      <value>
-        <ADDITIONAL_INDENT_OPTIONS fileType="java">
-          <option name="INDENT_SIZE" value="4" />
-          <option name="CONTINUATION_INDENT_SIZE" value="8" />
-          <option name="TAB_SIZE" value="4" />
-          <option name="USE_TAB_CHARACTER" value="false" />
-          <option name="SMART_TABS" value="false" />
-          <option name="LABEL_INDENT_SIZE" value="0" />
-          <option name="LABEL_INDENT_ABSOLUTE" value="false" />
-        </ADDITIONAL_INDENT_OPTIONS>
-        <ADDITIONAL_INDENT_OPTIONS fileType="jsp">
-          <option name="INDENT_SIZE" value="4" />
-          <option name="CONTINUATION_INDENT_SIZE" value="8" />
-          <option name="TAB_SIZE" value="4" />
-          <option name="USE_TAB_CHARACTER" value="false" />
-          <option name="SMART_TABS" value="false" />
-          <option name="LABEL_INDENT_SIZE" value="0" />
-          <option name="LABEL_INDENT_ABSOLUTE" value="false" />
-        </ADDITIONAL_INDENT_OPTIONS>
-        <ADDITIONAL_INDENT_OPTIONS fileType="xml">
-          <option name="INDENT_SIZE" value="4" />
-          <option name="CONTINUATION_INDENT_SIZE" value="8" />
-          <option name="TAB_SIZE" value="4" />
-          <option name="USE_TAB_CHARACTER" value="false" />
-          <option name="SMART_TABS" value="false" />
-          <option name="LABEL_INDENT_SIZE" value="0" />
-          <option name="LABEL_INDENT_ABSOLUTE" value="false" />
-        </ADDITIONAL_INDENT_OPTIONS>
-      </value>
-    </option>
-    <option name="USE_PER_PROJECT_SETTINGS" value="false" />
-  </component>
-  <component name="CompilerConfiguration">
-    <option name="DEFAULT_COMPILER" value="Javac" />
-    <option name="DEPLOY_AFTER_MAKE" value="0" />
-    <resourceExtensions>
-      <entry name=".+\.(properties|xml|html|dtd|tld)" />
-      <entry name=".+\.(gif|png|jpeg|jpg)" />
-    </resourceExtensions>
-    <wildcardResourcePatterns>
-      <entry name="?*.properties" />
-      <entry name="?*.xml" />
-      <entry name="?*.gif" />
-      <entry name="?*.png" />
-      <entry name="?*.jpeg" />
-      <entry name="?*.jpg" />
-      <entry name="?*.html" />
-      <entry name="?*.dtd" />
-      <entry name="?*.tld" />
-      <entry name="?*.ftl" />
-    </wildcardResourcePatterns>
-  </component>
-  <component name="CopyrightManager" default="">
-    <module2copyright />
-  </component>
-  <component name="DependenciesAnalyzeManager">
-    <option name="myForwardDirection" value="false" />
-  </component>
-  <component name="DependencyValidationManager">
-    <option name="SKIP_IMPORT_STATEMENTS" value="false" />
-  </component>
-  <component name="EclipseCompilerSettings">
-    <option name="DEBUGGING_INFO" value="true" />
-    <option name="GENERATE_NO_WARNINGS" value="true" />
-    <option name="DEPRECATION" value="false" />
-    <option name="ADDITIONAL_OPTIONS_STRING" value="" />
-    <option name="MAXIMUM_HEAP_SIZE" value="128" />
-  </component>
-  <component name="EclipseEmbeddedCompilerSettings">
-    <option name="DEBUGGING_INFO" value="true" />
-    <option name="GENERATE_NO_WARNINGS" value="true" />
-    <option name="DEPRECATION" value="false" />
-    <option name="ADDITIONAL_OPTIONS_STRING" value="" />
-    <option name="MAXIMUM_HEAP_SIZE" value="128" />
-  </component>
-  <component name="Encoding" useUTFGuessing="true" native2AsciiForPropertiesFiles="false" defaultCharsetForPropertiesFiles="UTF-8">
-    <file url="file://$PROJECT_DIR$" charset="UTF-8" />
-    <file url="file://$PROJECT_DIR$/src/main/groovy/groovyx/gpars/dataflow/operator/DataFlowOperator.groovy" charset="UTF-8" />
-    <file url="file://$PROJECT_DIR$/src/main/groovy/groovyx/gpars/remote/RemoteConnection.java" charset="UTF-8" />
-    <file url="file://$PROJECT_DIR$/src/main/groovy/groovyx/gpars/remote/RemoteHost.java" charset="UTF-8" />
-    <file url="file://$PROJECT_DIR$/src/main/groovy/groovyx/gpars/remote/messages" charset="UTF-8" />
-    <file url="file://$PROJECT_DIR$/src/main/groovy/groovyx/gpars/remote/messages/HostIdMsg.java" charset="UTF-8" />
-    <file url="file://$PROJECT_DIR$/src/main/groovy/groovyx/gpars/remote/messages/NodeConnectedMsg.java" charset="UTF-8" />
-    <file url="file://$PROJECT_DIR$/src/main/groovy/groovyx/gpars/remote/messages/NodeDisconnectedMsg.java" charset="UTF-8" />
-    <file url="file://$PROJECT_DIR$/src/main/groovy/groovyx/gpars/remote/netty" charset="UTF-8" />
-    <file url="file://$PROJECT_DIR$/src/main/groovy/groovyx/gpars/scheduler" charset="UTF-8" />
-    <file url="file://$PROJECT_DIR$/src/main/groovy/groovyx/gpars/transformations" charset="UTF-8" />
-    <file url="file://$PROJECT_DIR$/src/main/resources/META-INF" charset="UTF-8" />
-    <file url="file://$PROJECT_DIR$/src/test" charset="UTF-8" />
-  </component>
-  <component name="EntryPointsManager">
-    <entry_points version="2.0" />
-  </component>
-  <component name="FacetAutodetectingManager">
-    <autodetection-disabled>
-      <facet-type id="Gant_Groovy">
-        <modules>
-          <module name="Parallelizer_IDEA9">
-            <files>
-              <file url="file://$PROJECT_DIR$/build.gradle" />
-            </files>
-          </module>
-        </modules>
-      </facet-type>
-    </autodetection-disabled>
-  </component>
-  <component name="IdProvider" IDEtalkID="798405833E980F6DBFE0C8BDAEEB0CA9" />
-  <component name="InspectionProjectProfileManager">
-    <option name="PROJECT_PROFILE" value="Project Default" />
-    <option name="USE_PROJECT_PROFILE" value="true" />
-    <version value="1.0" />
-    <profiles>
-      <profile version="1.0" is_locked="false">
-        <option name="myName" value="Project Default" />
-        <option name="myLocal" value="false" />
-        <inspection_tool class="AbstractClassExtendsConcreteClass" enabled="true" level="WARNING" enabled_by_default="true" />
-        <inspection_tool class="AbstractClassNeverImplemented" enabled="true" level="WARNING" enabled_by_default="true" />
-        <inspection_tool class="AbstractClassWithOnlyOneDirectInheritor" enabled="true" level="WARNING" enabled_by_default="true" />
-        <inspection_tool class="AbstractClassWithoutAbstractMethods" enabled="true" level="WARNING" enabled_by_default="true" />
-        <inspection_tool class="AbstractMethodCallInConstructor" enabled="true" level="WARNING" enabled_by_default="true" />
-        <inspection_tool class="AbstractMethodOverridesAbstractMethod" enabled="true" level="WARNING" enabled_by_default="true" />
-        <inspection_tool class="AbstractMethodOverridesConcreteMethod" enabled="true" level="WARNING" enabled_by_default="true" />
-        <inspection_tool class="AbstractMethodWithMissingImplementations" enabled="true" level="WARNING" enabled_by_default="true" />
-        <inspection_tool class="AccessToNonThreadSafeStaticFieldFromInstance" enabled="true" level="WARNING" enabled_by_default="true">
-          <option name="nonThreadSafeTypes" value="java.text.DateFormat,java.util.Calendar" />
-        </inspection_tool>
-        <inspection_tool class="AccessToStaticFieldLockedOnInstance" enabled="true" level="WARNING" enabled_by_default="true" />
-        <inspection_tool class="AmbiguousMethodCall" enabled="true" level="WARNING" enabled_by_default="true" />
-        <inspection_tool class="AnnotationClass" enabled="true" level="WARNING" enabled_by_default="true" />
-        <inspection_tool class="AnnotationNamingConvention" enabled="true" level="WARNING" enabled_by_default="true">
-          <option name="m_regex" value="[A-Z][A-Za-z\d]*" />
-          <option name="m_minLength" value="8" />
-          <option name="m_maxLength" value="64" />
-        </inspection_tool>
-        <inspection_tool class="AnonymousClassComplexity" enabled="true" level="WARNING" enabled_by_default="true">
-          <option name="m_limit" value="3" />
-        </inspection_tool>
-        <inspection_tool class="AnonymousClassMethodCount" enabled="true" level="WARNING" enabled_by_default="true">
-          <option name="m_limit" value="1" />
-        </inspection_tool>
-        <inspection_tool class="AnonymousClassVariableHidesContainingMethodVariable" enabled="true" level="WARNING" enabled_by_default="true" />
-        <inspection_tool class="AnonymousFunctionJS" enabled="true" level="WARNING" enabled_by_default="true" />
-        <inspection_tool class="ArchaicSystemPropertyAccess" enabled="true" level="WARNING" enabled_by_default="true" />
-        <inspection_tool class="ArithmeticOnVolatileField" enabled="true" level="WARNING" enabled_by_default="true" />
-        <inspection_tool class="AssertAsName" enabled="true" level="WARNING" enabled_by_default="true" />
-        <inspection_tool class="AssertEqualsMayBeAssertSame" enabled="true" level="WARNING" enabled_by_default="true" />
-        <inspection_tool class="AssertsWithoutMessages" enabled="true" level="WARNING" enabled_by_default="true" />
-        <inspection_tool class="AssignmentResultUsedJS" enabled="true" level="WARNING" enabled_by_default="true" />
-        <inspection_tool class="AssignmentToCatchBlockParameter" enabled="true" level="WARNING" enabled_by_default="true" />
-        <inspection_tool class="AssignmentToCollectionFieldFromParameter" enabled="true" level="WARNING" enabled_by_default="true">
-          <option name="ignorePrivateMethods" value="true" />
-        </inspection_tool>
-        <inspection_tool class="AssignmentToDateFieldFromParameter" enabled="true" level="WARNING" enabled_by_default="true">
-          <option name="ignorePrivateMethods" value="true" />
-        </inspection_tool>
-        <inspection_tool class="AssignmentToForLoopParameter" enabled="true" level="WARNING" enabled_by_default="true">
-          <option name="m_checkForeachParameters" value="false" />
-        </inspection_tool>
-        <inspection_tool class="AssignmentToForLoopParameterJS" enabled="true" level="WARNING" enabled_by_default="true" />
-        <inspection_tool class="AssignmentToFunctionParameterJS" enabled="true" level="WARNING" enabled_by_default="true" />
-        <inspection_tool class="AssignmentToMethodParameter" enabled="true" level="WARNING" enabled_by_default="true">
-          <option name="ignoreTransformationOfOriginalParameter" value="false" />
-        </inspection_tool>
-        <inspection_tool class="AssignmentToStaticFieldFromInstanceMethod" enabled="true" level="WARNING" enabled_by_default="true" />
-        <inspection_tool class="AssignmentUsedAsCondition" enabled="true" level="WARNING" enabled_by_default="true" />
-        <inspection_tool class="AutoBoxing" enabled="true" level="WARNING" enabled_by_default="true">
-          <option name="ignoreAddedToCollection" value="false" />
-        </inspection_tool>
-        <inspection_tool class="AutoUnboxing" enabled="true" level="WARNING" enabled_by_default="true" />
-        <inspection_tool class="AwaitNotInLoop" enabled="true" level="WARNING" enabled_by_default="true" />
-        <inspection_tool class="AwaitWithoutCorrespondingSignal" enabled="true" level="WARNING" enabled_by_default="true" />
-        <inspection_tool class="BadExceptionCaught" enabled="true" level="WARNING" enabled_by_default="true">
-          <option name="exceptionsString" value="java.lang.NullPointerException,java.lang.IllegalMonitorStateException,java.lang.ArrayIndexOutOfBoundsException" />
-        </inspection_tool>
-        <inspection_tool class="BadExceptionDeclared" enabled="true" level="WARNING" enabled_by_default="true">
-          <option name="exceptionsString" value="java.lang.Throwable,java.lang.Exception,java.lang.Error,java.lang.RuntimeException,java.lang.NullPointerException,java.lang.ClassCastException,java.lang.ArrayIndexOutOfBoundsException" />
-          <option name="ignoreTestCases" value="false" />
-        </inspection_tool>
-        <inspection_tool class="BadOddness" enabled="true" level="WARNING" enabled_by_default="true" />
-        <inspection_tool class="BeforeClassOrAfterClassIsPublicStaticVoidNoArg" enabled="true" level="WARNING" enabled_by_default="true" />
-        <inspection_tool class="BeforeOrAfterIsPublicVoidNoArg" enabled="true" level="WARNING" enabled_by_default="true" />
-        <inspection_tool class="BigDecimalEquals" enabled="true" level="WARNING" enabled_by_default="true" />
-        <inspection_tool class="BlockStatementJS" enabled="true" level="WARNING" enabled_by_default="true" />
-        <inspection_tool class="BooleanMethodNameMustStartWithQuestion" enabled="true" level="WARNING" enabled_by_default="true">
-          <option name="questionString" value="is,can,has,should,could,will,shall,check,contains,equals,add,put,remove,startsWith,endsWith" />
-        </inspection_tool>
-        <inspection_tool class="BreakStatementJS" enabled="true" level="WARNING" enabled_by_default="true" />
-        <inspection_tool class="BreakStatementWithLabel" enabled="true" level="WARNING" enabled_by_default="true" />
-        <inspection_tool class="BreakStatementWithLabelJS" enabled="true" level="WARNING" enabled_by_default="true" />
-        <inspection_tool class="BusyWait" enabled="true" level="WARNING" enabled_by_default="true" />
-        <inspection_tool class="CStyleArrayDeclaration" enabled="true" level="WARNING" enabled_by_default="true" />
-        <inspection_tool class="CachedNumberConstructorCall" enabled="true" level="WARNING" enabled_by_default="true" />
-        <inspection_tool class="CallToNativeMethodWhileLocked" enabled="true" level="WARNING" enabled_by_default="true" />
-        <inspection_tool class="CallToSimpleGetterInClass" enabled="true" level="WARNING" enabled_by_default="true">
-          <option name="ignoreGetterCallsOnOtherObjects" value="false" />
-        </inspection_tool>
-        <inspection_tool class="CallToSimpleSetterInClass" enabled="true" level="WARNING" enabled_by_default="true">
-          <option name="ignoreSetterCallsOnOtherObjects" value="false" />
-        </inspection_tool>
-        <inspection_tool class="CallToStringConcatCanBeReplacedByOperator" enabled="true" level="WARNING" enabled_by_default="true" />
-        <inspection_tool class="CallerJS" enabled="true" level="WARNING" enabled_by_default="true" />
-        <inspection_tool class="CastConflictsWithInstanceof" enabled="true" level="WARNING" enabled_by_default="true" />
-        <inspection_tool class="CastThatLosesPrecision" enabled="true" level="WARNING" enabled_by_default="true">
-          <option name="ignoreIntegerCharCasts" value="false" />
-        </inspection_tool>
-        <inspection_tool class="CastToIncompatibleInterface" enabled="true" level="WARNING" enabled_by_default="true" />
-        <inspection_tool class="CatchGenericClass" enabled="true" level="WARNING" enabled_by_default="true" />
-        <inspection_tool class="ChainedEquality" enabled="true" level="WARNING" enabled_by_default="true" />
-        <inspection_tool class="ChainedEqualityJS" enabled="true" level="WARNING" enabled_by_default="true" />
-        <inspection_tool class="ChainedFunctionCallJS" enabled="true" level="WARNING" enabled_by_default="true" />
-        <inspection_tool class="ChannelResource" enabled="true" level="WARNING" enabled_by_default="true" />
-        <inspection_tool class="CharUsedInArithmeticContext" enabled="true" level="WARNING" enabled_by_default="true" />
-        <inspection_tool class="CharacterComparison" enabled="true" level="WARNING" enabled_by_default="true" />
-        <inspection_tool class="CheckForOutOfMemoryOnLargeArrayAllocation" enabled="true" level="WARNING" enabled_by_default="true">
-          <option name="m_limit" value="64" />
-        </inspection_tool>
-        <inspection_tool class="CheckedExceptionClass" enabled="true" level="WARNING" enabled_by_default="true" />
-        <inspection_tool class="ClassComplexity" enabled="true" level="WARNING" enabled_by_default="true">
-          <option name="m_limit" value="80" />
-        </inspection_tool>
-        <inspection_tool class="ClassCoupling" enabled="true" level="WARNING" enabled_by_default="true">
-          <option name="m_includeJavaClasses" value="false" />
-          <option name="m_includeLibraryClasses" value="false" />
-          <option name="m_limit" value="15" />
-        </inspection_tool>
-        <inspection_tool class="ClassEscapesItsScope" enabled="true" level="WARNING" enabled_by_default="true" />
-        <inspection_tool class="ClassInTopLevelPackage" enabled="true" level="WARNING" enabled_by_default="true" />
-        <inspection_tool class="ClassInitializer" enabled="true" level="WARNING" enabled_by_default="true" />
-        <inspection_tool class="ClassLoaderInstantiation" enabled="true" level="WARNING" enabled_by_default="true" />
-        <inspection_tool class="ClassMayBeInterface" enabled="true" level="WARNING" enabled_by_default="true" />
-        <inspection_tool class="ClassNameDiffersFromFileName" enabled="true" level="WARNING" enabled_by_default="true" />
-        <inspection_tool class="ClassNameSameAsAncestorName" enabled="true" level="WARNING" enabled_by_default="true" />
-        <inspection_tool class="ClassReferencesSubclass" enabled="true" level="WARNING" enabled_by_default="true" />
-        <inspection_tool class="ClassUnconnectedToPackage" enabled="true" level="WARNING" enabled_by_default="true" />
-        <inspection_tool class="ClassWithMultipleLoggers" enabled="true" level="WARNING" enabled_by_default="true">
-          <option name="loggerClassName" value="java.util.logging.Logger" />
-        </inspection_tool>
-        <inspection_tool class="ClassWithTooManyDependencies" enabled="true" level="WARNING" enabled_by_default="true">
-          <option name="limit" value="10" />
-        </inspection_tool>
-        <inspection_tool class="ClassWithTooManyDependents" enabled="true" level="WARNING" enabled_by_default="true">
-          <option name="limit" value="10" />
-        </inspection_tool>
-        <inspection_tool class="ClassWithTooManyTransitiveDependencies" enabled="true" level="WARNING" enabled_by_default="true">
-          <option name="limit" value="35" />
-        </inspection_tool>
-        <inspection_tool class="ClassWithTooManyTransitiveDependents" enabled="true" level="WARNING" enabled_by_default="true">
-          <option name="limit" value="35" />
-        </inspection_tool>
-        <inspection_tool class="ClassWithoutToString" level="WARNING" enabled="true" />
-        <inspection_tool class="CloneCallsConstructors" enabled="true" level="WARNING" enabled_by_default="true" />
-        <inspection_tool class="CloneInNonCloneableClass" enabled="true" level="WARNING" enabled_by_default="true" />
-        <inspection_tool class="CloneableClassInSecureContext" enabled="true" level="WARNING" enabled_by_default="true" />
-        <inspection_tool class="CloneableImplementsClone" enabled="true" level="WARNING" enabled_by_default="true">
-          <option name="m_ignoreCloneableDueToInheritance" value="false" />
-        </inspection_tool>
-        <inspection_tool class="CollectionAddedToSelf" enabled="true" level="WARNING" enabled_by_default="true" />
-        <inspection_tool class="CollectionContainsUrl" enabled="true" level="WARNING" enabled_by_default="true" />
-        <inspection_tool class="CollectionsFieldAccessReplaceableByMethodCall" enabled="true" level="WARNING" enabled_by_default="true" />
-        <inspection_tool class="CollectionsMustHaveInitialCapacity" enabled="true" level="WARNING" enabled_by_default="true" />
-        <inspection_tool class="CommaExpressionJS" enabled="true" level="WARNING" enabled_by_default="true" />
-        <inspection_tool class="ComparableImplementedButEqualsNotOverridden" enabled="true" level="WARNING" enabled_by_default="true" />
-        <inspection_tool class="ComparatorNotSerializable" enabled="true" level="WARNING" enabled_by_default="true" />
-        <inspection_tool class="CompareToUsesNonFinalVariable" enabled="true" level="WARNING" enabled_by_default="true" />
-        <inspection_tool class="ComparisonOfShortAndChar" enabled="true" level="WARNING" enabled_by_default="true" />
-        <inspection_tool class="ComparisonToNaN" enabled="true" level="WARNING" enabled_by_default="true" />
-        <inspection_tool class="ConditionSignal" enabled="true" level="WARNING" enabled_by_default="true" />
-        <inspection_tool class="ConditionalExpressionJS" enabled="true" level="WARNING" enabled_by_default="true" />
-        <inspection_tool class="ConditionalExpressionWithIdenticalBranches" enabled="true" level="WARNING" enabled_by_default="true" />
-        <inspection_tool class="ConditionalExpressionWithIdenticalBranchesJS" enabled="true" level="WARNING" enabled_by_default="true" />
-        <inspection_tool class="ConfusingElse" enabled="true" level="WARNING" enabled_by_default="true" />
-        <inspection_tool class="ConfusingFloatingPointLiteral" enabled="true" level="WARNING" enabled_by_default="true" />
-        <inspection_tool class="ConfusingFloatingPointLiteralJS" enabled="true" level="WARNING" enabled_by_default="true" />
-        <inspection_tool class="ConfusingMainMethod" enabled="true" level="WARNING" enabled_by_default="true" />
-        <inspection_tool class="ConfusingOctalEscape" enabled="true" level="WARNING" enabled_by_default="true" />
-        <inspection_tool class="ConfusingPlusesOrMinusesJS" enabled="true" level="WARNING" enabled_by_default="true" />
-        <inspection_tool class="ConnectionResource" enabled="true" level="WARNING" enabled_by_default="true" />
-        <inspection_tool class="ConstantDeclaredInAbstractClass" enabled="true" level="WARNING" enabled_by_default="true" />
-        <inspection_tool class="ConstantMathCall" enabled="true" level="WARNING" enabled_by_default="true" />
-        <inspection_tool class="ConstantOnLHSOfComparison" enabled="true" level="WARNING" enabled_by_default="true" />
-        <inspection_tool class="ConstantOnLHSOfComparisonJS" enabled="true" level="WARNING" enabled_by_default="true" />
-        <inspection_tool class="ConstantOnRHSOfComparisonJS" enabled="true" level="WARNING" enabled_by_default="true" />
-        <inspection_tool class="ConstantStringIntern" enabled="true" level="WARNING" enabled_by_default="true" />
-        <inspection_tool class="ConstantValueVariableUse" enabled="true" level="WARNING" enabled_by_default="true" />
-        <inspection_tool class="ConstructorCount" enabled="true" level="WARNING" enabled_by_default="true">
-          <option name="m_limit" value="5" />
-        </inspection_tool>
-        <inspection_tool class="ContinueStatement" enabled="true" level="WARNING" enabled_by_default="true" />
-        <inspection_tool class="ContinueStatementJS" enabled="true" level="WARNING" enabled_by_default="true" />
-        <inspection_tool class="ContinueStatementWithLabel" enabled="true" level="WARNING" enabled_by_default="true" />
-        <inspection_tool class="ContinueStatementWithLabelJS" enabled="true" level="WARNING" enabled_by_default="true" />
-        <inspection_tool class="ConvertAnnotations" enabled="true" level="WARNING" enabled_by_default="true" />
-        <inspection_tool class="ConvertJavadoc" enabled="true" level="WARNING" enabled_by_default="true" />
-        <inspection_tool class="ConvertOldAnnotations" enabled="true" level="WARNING" enabled_by_default="true" />
-        <inspection_tool class="CovariantCompareTo" enabled="true" level="WARNING" enabled_by_default="true" />
-        <inspection_tool class="CovariantEquals" enabled="true" level="WARNING" enabled_by_default="true" />
-        <inspection_tool class="CssConvertColorToHexInspection" enabled="true" level="WARNING" enabled_by_default="true" />
-        <inspection_tool class="CssConvertColorToRgbInspection" enabled="true" level="WARNING" enabled_by_default="true" />
-        <inspection_tool class="CustomClassloader" enabled="true" level="WARNING" enabled_by_default="true" />
-        <inspection_tool class="CustomSecurityManager" enabled="true" level="WARNING" enabled_by_default="true" />
-        <inspection_tool class="CyclicClassDependency" enabled="true" level="WARNING" enabled_by_default="true" />
-        <inspection_tool class="CyclicPackageDependency" enabled="true" level="WARNING" enabled_by_default="true" />
-        <inspection_tool class="CyclomaticComplexity" enabled="true" level="WARNING" enabled_by_default="true">
-          <option name="m_limit" value="10" />
-        </inspection_tool>
-        <inspection_tool class="CyclomaticComplexityJS" enabled="true" level="WARNING" enabled_by_default="true">
-          <option name="m_limit" value="10" />
-        </inspection_tool>
-        <inspection_tool class="DateToString" enabled="true" level="WARNING" enabled_by_default="true" />
-        <inspection_tool class="DebuggerStatementJS" enabled="true" level="WARNING" enabled_by_default="true" />
-        <inspection_tool class="DeclareCollectionAsInterface" enabled="true" level="WARNING" enabled_by_default="true">
-          <option name="ignoreLocalVariables" value="false" />
-          <option name="ignorePrivateMethodsAndFields" value="false" />
-        </inspection_tool>
-        <inspection_tool class="DefaultNotLastCaseInSwitch" enabled="true" level="WARNING" enabled_by_default="true" />
-        <inspection_tool class="DefaultNotLastCaseInSwitchJS" enabled="true" level="WARNING" enabled_by_default="true" />
-        <inspection_tool class="DeserializableClassInSecureContext" enabled="true" level="WARNING" enabled_by_default="true" />
-        <inspection_tool class="DisjointPackage" enabled="true" level="WARNING" enabled_by_default="true" />
-        <inspection_tool class="DivideByZero" enabled="true" level="WARNING" enabled_by_default="true" />
-        <inspection_tool class="DivideByZeroJS" enabled="true" level="WARNING" enabled_by_default="true" />
-        <inspection_tool class="DocumentWriteJS" enabled="true" level="WARNING" enabled_by_default="true" />
-        <inspection_tool class="DollarSignInName" enabled="true" level="WARNING" enabled_by_default="true" />
-        <inspection_tool class="DoubleCheckedLocking" enabled="true" level="WARNING" enabled_by_default="true">
-          <option name="ignoreOnVolatileVariables" value="false" />
-        </inspection_tool>
-        <inspection_tool class="DoubleNegation" enabled="true" level="WARNING" enabled_by_default="true" />
-        <inspection_tool class="DriverManagerGetConnection" enabled="true" level="WARNING" enabled_by_default="true" />
-        <inspection_tool class="DuplicateBooleanBranch" enabled="true" level="WARNING" enabled_by_default="true" />
-        <inspection_tool class="DuplicateCondition" enabled="true" level="WARNING" enabled_by_default="true">
-          <option name="ignoreMethodCalls" value="false" />
-        </inspection_tool>
-        <inspection_tool class="DuplicateConditionJS" enabled="true" level="WARNING" enabled_by_default="true" />
-        <inspection_tool class="DuplicatePropertyInspection" enabled="true" level="WARNING" enabled_by_default="true">
-          <option name="CURRENT_FILE" value="true" />
-          <option name="MODULE_WITH_DEPENDENCIES" value="false" />
-          <option name="CHECK_DUPLICATE_VALUES" value="true" />
-          <option name="CHECK_DUPLICATE_KEYS" value="true" />
-          <option name="CHECK_DUPLICATE_KEYS_WITH_DIFFERENT_VALUES" value="true" />
-        </inspection_tool>
-        <inspection_tool class="DuplicateStringLiteralInspection" enabled="true" level="WARNING" enabled_by_default="true">
-          <option name="MIN_STRING_LENGTH" value="5" />
-          <option name="IGNORE_PROPERTY_KEYS" value="false" />
-        </inspection_tool>
-        <inspection_tool class="DynamicallyGeneratedCodeJS" enabled="true" level="WARNING" enabled_by_default="true" />
-        <inspection_tool class="EmptyCatchBlockJS" enabled="true" level="WARNING" enabled_by_default="true" />
-        <inspection_tool class="EmptyClass" enabled="true" level="WARNING" enabled_by_default="true" />
-        <inspection_tool class="EmptyFinallyBlockJS" enabled="true" level="WARNING" enabled_by_default="true" />
-        <inspection_tool class="EmptyInitializer" enabled="true" level="WARNING" enabled_by_default="true" />
-        <inspection_tool class="EmptySynchronizedStatement" enabled="true" level="WARNING" enabled_by_default="true" />
-        <inspection_tool class="EmptyTryBlockJS" enabled="true" level="WARNING" enabled_by_default="true" />
-        <inspection_tool class="EnumAsName" enabled="true" level="WARNING" enabled_by_default="true" />
-        <inspection_tool class="EnumClass" enabled="true" level="WARNING" enabled_by_default="true" />
-        <inspection_tool class="EnumSwitchStatementWhichMissesCases" enabled="true" level="WARNING" enabled_by_default="true">
-          <option name="ignoreSwitchStatementsWithDefault" value="false" />
-        </inspection_tool>
-        <inspection_tool class="EnumeratedClassNamingConvention" enabled="true" level="WARNING" enabled_by_default="true">
-          <option name="m_regex" value="[A-Z][A-Za-z\d]*" />
-          <option name="m_minLength" value="8" />
-          <option name="m_maxLength" value="64" />
-        </inspection_tool>
-        <inspection_tool class="EnumeratedConstantNamingConvention" enabled="true" level="WARNING" enabled_by_default="true">
-          <option name="m_regex" value="[A-Z][A-Za-z\d]*" />
-          <option name="m_minLength" value="5" />
-          <option name="m_maxLength" value="32" />
-        </inspection_tool>
-        <inspection_tool class="EnumerationCanBeIteration" enabled="true" level="WARNING" enabled_by_default="true" />
-        <inspection_tool class="EqualityComparisonWithCoercionJS" enabled="true" level="WARNING" enabled_by_default="true" />
-        <inspection_tool class="EqualsAndHashcode" enabled="true" level="WARNING" enabled_by_default="true" />
-        <inspection_tool class="EqualsCalledOnEnumConstant" enabled="true" level="WARNING" enabled_by_default="true" />
-        <inspection_tool class="EqualsHashCodeCalledOnUrl" enabled="true" level="WARNING" enabled_by_default="true" />
-        <inspection_tool class="EqualsUsesNonFinalVariable" enabled="true" level="WARNING" enabled_by_default="true" />
-        <inspection_tool class="ErrorRethrown" enabled="true" level="WARNING" enabled_by_default="true" />
-        <inspection_tool class="ExceptionFromCatchWhichDoesntWrap" enabled="true" level="WARNING" enabled_by_default="true">
-          <option name="ignoreGetMessage" value="false" />
-        </inspection_tool>
-        <inspection_tool class="ExceptionNameDoesntEndWithException" enabled="true" level="WARNING" enabled_by_default="true" />
-        <inspection_tool class="ExtendsConcreteCollection" enabled="true" level="WARNING" enabled_by_default="true" />
-        <inspection_tool class="ExtendsThread" enabled="true" level="WARNING" enabled_by_default="true" />
-        <inspection_tool class="ExtendsUtilityClass" enabled="true" level="WARNING" enabled_by_default="true" />
-        <inspection_tool class="ExternalizableWithSerializationMethods" enabled="true" level="WARNING" enabled_by_default="true" />
-        <inspection_tool class="FallthruInSwitchStatement" enabled="true" level="WARNING" enabled_by_default="true" />
-        <inspection_tool class="FieldAccessedSynchronizedAndUnsynchronized" enabled="true" level="WARNING" enabled_by_default="true">
-          <option name="countGettersAndSetters" value="false" />
-        </inspection_tool>
-        <inspection_tool class="FieldCount" enabled="true" level="WARNING" enabled_by_default="true">
-          <option name="m_countConstantFields" value="false" />
-          <option name="m_considerStaticFinalFieldsConstant" value="false" />
-          <option name="m_limit" value="10" />
-        </inspection_tool>
-        <inspection_tool class="FieldHasSetterButNoGetter" enabled="true" level="WARNING" enabled_by_default="true" />
-        <inspection_tool class="FieldHidesSuperclassField" enabled="true" level="WARNING" enabled_by_default="true">
-          <option name="m_ignoreInvisibleFields" value="true" />
-        </inspection_tool>
-        <inspection_tool class="FieldMayBeFinal" enabled="true" level="WARNING" enabled_by_default="true" />
-        <inspection_tool class="FieldMayBeStatic" enabled="true" level="WARNING" enabled_by_default="true" />
-        <inspection_tool class="FinalMethodInFinalClass" enabled="true" level="WARNING" enabled_by_default="true" />
-        <inspection_tool class="Finalize" enabled="true" level="WARNING" enabled_by_default="true" />
-        <inspection_tool class="FinalizeNotProtected" enabled="true" level="WARNING" enabled_by_default="true" />
-        <inspection_tool class="FloatingPointEquality" enabled="true" level="WARNING" enabled_by_default="true" />
-        <inspection_tool class="ForLoopReplaceableByWhile" enabled="true" level="WARNING" enabled_by_default="true">
-          <option name="m_ignoreLoopsWithoutConditions" value="false" />
-        </inspection_tool>
-        <inspection_tool class="ForLoopReplaceableByWhileJS" enabled="true" level="WARNING" enabled_by_default="true">
-          <option name="m_ignoreLoopsWithoutConditions" value="false" />
-        </inspection_tool>
-        <inspection_tool class="ForLoopThatDoesntUseLoopVariable" enabled="true" level="WARNING" enabled_by_default="true" />
-        <inspection_tool class="ForLoopThatDoesntUseLoopVariableJS" enabled="true" level="WARNING" enabled_by_default="true" />
-        <inspection_tool class="ForLoopWithMissingComponent" enabled="true" level="WARNING" enabled_by_default="true">
-          <option name="ignoreCollectionLoops" value="false" />
-        </inspection_tool>
-        <inspection_tool class="FunctionNamingConventionJS" enabled="true" level="WARNING" enabled_by_default="true">
-          <option name="m_regex" value="[a-z][A-Za-z]*" />
-          <option name="m_minLength" value="4" />
-          <option name="m_maxLength" value="32" />
-        </inspection_tool>
-        <inspection_tool class="FunctionWithMultipleLoopsJS" enabled="true" level="WARNING" enabled_by_default="true" />
-        <inspection_tool class="FunctionWithMultipleReturnPointsJS" enabled="true" level="WARNING" enabled_by_default="true" />
-        <inspection_tool class="GroovyAccessToStaticFieldLockedOnInstance" enabled="true" level="WARNING" enabled_by_default="true" />
-        <inspection_tool class="GroovyAnnotationNamingConvention" enabled="true" level="WARNING" enabled_by_default="true">
-          <option name="m_regex" value="[A-Z][A-Za-z\d]*" />
-          <option name="m_minLength" value="8" />
-          <option name="m_maxLength" value="64" />
-        </inspection_tool>
-        <inspection_tool class="GroovyAssignmentCanBeOperatorAssignment" enabled="true" level="WARNING" enabled_by_default="true">
-          <option name="ignoreLazyOperators" value="true" />
-          <option name="ignoreObscureOperators" value="false" />
-        </inspection_tool>
-        <inspection_tool class="GroovyAssignmentToForLoopParameter" enabled="true" level="WARNING" enabled_by_default="true" />
-        <inspection_tool class="GroovyAssignmentToMethodParameter" enabled="true" level="WARNING" enabled_by_default="true" />
-        <inspection_tool class="GroovyBreak" enabled="true" level="WARNING" enabled_by_default="true" />
-        <inspection_tool class="GroovyBusyWait" enabled="true" level="WARNING" enabled_by_default="true" />
-        <inspection_tool class="GroovyConditionalCanBeConditionalCall" enabled="true" level="WARNING" enabled_by_default="true" />
-        <inspection_tool class="GroovyConditionalCanBeElvis" enabled="true" level="WARNING" enabled_by_default="true" />
-        <inspection_tool class="GroovyConditionalWithIdenticalBranches" enabled="true" level="WARNING" enabled_by_default="true" />
-        <inspection_tool class="GroovyContinue" enabled="true" level="WARNING" enabled_by_default="true" />
-        <inspection_tool class="GroovyContinueOrBreakFromFinallyBlock" enabled="true" level="WARNING" enabled_by_default="true" />
-        <inspection_tool class="GroovyDoubleCheckedLocking" enabled="true" level="WARNING" enabled_by_default="true">
-          <option name="ignoreOnVolatileVariables" value="false" />
-        </inspection_tool>
-        <inspection_tool class="GroovyDuplicateSwitchBranch" enabled="true" level="WARNING" enabled_by_default="true" />
-        <inspection_tool class="GroovyEmptyCatchBlock" enabled="true" level="WARNING" enabled_by_default="true" />
-        <inspection_tool class="GroovyEmptyFinallyBlock" enabled="true" level="WARNING" enabled_by_default="true" />
-        <inspection_tool class="GroovyEmptySyncBlock" enabled="true" level="WARNING" enabled_by_default="true" />
-        <inspection_tool class="GroovyEmptyTryBlock" enabled="true" level="WARNING" enabled_by_default="true" />
-        <inspection_tool class="GroovyEnumerationNamingConvention" enabled="true" level="WARNING" enabled_by_default="true">
-          <option name="m_regex" value="[A-Z][A-Za-z\d]*" />
-          <option name="m_minLength" value="8" />
-          <option name="m_maxLength" value="64" />
-        </inspection_tool>
-        <inspection_tool class="GroovyGetterCallCanBePropertyAccess" enabled="true" level="WARNING" enabled_by_default="true" />
-        <inspection_tool class="GroovyIfStatementWithIdenticalBranches" enabled="true" level="WARNING" enabled_by_default="true" />
-        <inspection_tool class="GroovyIfStatementWithTooManyBranches" enabled="true" level="WARNING" enabled_by_default="true">
-          <option name="m_limit" value="3" />
-        </inspection_tool>
-        <inspection_tool class="GroovyInterfaceNamingConvention" enabled="true" level="WARNING" enabled_by_default="true">
-          <option name="m_regex" value="[A-Z][A-Za-z\d]*" />
-          <option name="m_minLength" value="8" />
-          <option name="m_maxLength" value="64" />
-        </inspection_tool>
-        <inspection_tool class="GroovyListGetCanBeKeyedAccess" enabled="true" level="WARNING" enabled_by_default="true" />
-        <inspection_tool class="GroovyListSetCanBeKeyedAccess" enabled="true" level="WARNING" enabled_by_default="true" />
-        <inspection_tool class="GroovyLoopStatementThatDoesntLoop" enabled="true" level="WARNING" enabled_by_default="true" />
-        <inspection_tool class="GroovyMapGetCanBeKeyedAccess" enabled="true" level="WARNING" enabled_by_default="true" />
-        <inspection_tool class="GroovyMapPutCanBeKeyedAccess" enabled="true" level="WARNING" enabled_by_default="true" />
-        <inspection_tool class="GroovyMethodWithMoreThanThreeNegations" enabled="true" level="WARNING" enabled_by_default="true" />
-        <inspection_tool class="GroovyMultipleReturnPointsPerMethod" enabled="true" level="WARNING" enabled_by_default="true">
-          <option name="m_limit" value="1" />
-        </inspection_tool>
-        <inspection_tool class="GroovyNegatedConditional" enabled="true" level="WARNING" enabled_by_default="true" />
-        <inspection_tool class="GroovyNegatedIf" enabled="true" level="WARNING" enabled_by_default="true" />
-        <inspection_tool class="GroovyNestedAssignment" enabled="true" level="WARNING" enabled_by_default="true" />
-        <inspection_tool class="GroovyNestedConditional" enabled="true" level="WARNING" enabled_by_default="true" />
-        <inspection_tool class="GroovyNestedSwitch" enabled="true" level="WARNING" enabled_by_default="true" />
-        <inspection_tool class="GroovyNestedSynchronizedStatement" enabled="true" level="WARNING" enabled_by_default="true" />
-        <inspection_tool class="GroovyNonShortCircuitBoolean" enabled="true" level="WARNING" enabled_by_default="true" />
-        <inspection_tool class="GroovyNotifyWhileNotSynchronized" enabled="true" level="WARNING" enabled_by_default="true" />
-        <inspection_tool class="GroovyOctalInteger" enabled="true" level="WARNING" enabled_by_default="true" />
-        <inspection_tool class="GroovyOverlyComplexArithmeticExpression" enabled="true" level="WARNING" enabled_by_default="true">
-          <option name="m_limit" value="3" />
-        </inspection_tool>
-        <inspection_tool class="GroovyOverlyComplexBooleanExpression" enabled="true" level="WARNING" enabled_by_default="true">
-          <option name="m_limit" value="3" />
-        </inspection_tool>
-        <inspection_tool class="GroovyOverlyComplexMethod" enabled="true" level="WARNING" enabled_by_default="true">
-          <option name="m_limit" value="10" />
-        </inspection_tool>
-        <inspection_tool class="GroovyOverlyLongMethod" enabled="true" level="WARNING" enabled_by_default="true">
-          <option name="m_limit" value="30" />
-        </inspection_tool>
-        <inspection_tool class="GroovyOverlyNestedMethod" enabled="true" level="WARNING" enabled_by_default="true">
-          <option name="m_limit" value="5" />
-        </inspection_tool>
-        <inspection_tool class="GroovyPublicFieldAccessedInSynchronizedContext" enabled="true" level="WARNING" enabled_by_default="true" />
-        <inspection_tool class="GroovyResultOfAssignmentUsed" enabled="true" level="WARNING" enabled_by_default="true" />
-        <inspection_tool class="GroovyResultOfIncrementOrDecrementUsed" enabled="true" level="WARNING" enabled_by_default="true" />
-        <inspection_tool class="GroovyReturnFromClosureCanBeImplicit" enabled="true" level="WARNING" enabled_by_default="true" />
-        <inspection_tool class="GroovyReturnFromFinallyBlock" enabled="true" level="WARNING" enabled_by_default="true" />
-        <inspection_tool class="GroovySetterCallCanBePropertyAccess" enabled="true" level="WARNING" enabled_by_default="true" />
-        <inspection_tool class="GroovySwitchStatementWithNoDefault" enabled="true" level="WARNING" enabled_by_default="true" />
-        <inspection_tool class="GroovySynchronizationOnNonFinalField" enabled="true" level="WARNING" enabled_by_default="true" />
-        <inspection_tool class="GroovySynchronizationOnThis" enabled="true" level="WARNING" enabled_by_default="true" />
-        <inspection_tool class="GroovySynchronizationOnVariableInitializedWithLiteral" enabled="true" level="WARNING" enabled_by_default="true" />
-        <inspection_tool class="GroovySynchronizedMethod" enabled="true" level="WARNING" enabled_by_default="true" />
-        <inspection_tool class="GroovySystemRunFinalizersOnExit" enabled="true" level="WARNING" enabled_by_default="true" />
-        <inspection_tool class="GroovyThreadStopSuspendResume" enabled="true" level="WARNING" enabled_by_default="true" />
-        <inspection_tool class="GroovyThrowFromFinallyBlock" enabled="true" level="WARNING" enabled_by_default="true" />
-        <inspection_tool class="GroovyUnconditionalWait" enabled="true" level="WARNING" enabled_by_default="true" />
-        <inspection_tool class="GroovyUnsynchronizedMethodOverridesSynchronizedMethod" enabled="true" level="WARNING" enabled_by_default="true" />
-        <inspection_tool class="GroovyUnusedCatchParameter" enabled="true" level="WARNING" enabled_by_default="true" />
-        <inspection_tool class="GroovyWaitCallNotInLoop" enabled="true" level="WARNING" enabled_by_default="true" />
-        <inspection_tool class="GroovyWaitWhileNotSynchronized" enabled="true" level="WARNING" enabled_by_default="true" />
-        <inspection_tool class="GroovyWhileLoopSpinsOnField" enabled="true" level="WARNING" enabled_by_default="true">
-          <option name="ignoreNonEmtpyLoops" value="false" />
-        </inspection_tool>
-        <inspection_tool class="HardcodedFileSeparators" enabled="true" level="WARNING" enabled_by_default="true">
-          <option name="m_recognizeExampleMediaType" value="false" />
-        </inspection_tool>
-        <inspection_tool class="HashCodeUsesNonFinalVariable" enabled="true" level="WARNING" enabled_by_default="true" />
-        <inspection_tool class="HibernateResource" enabled="true" level="WARNING" enabled_by_default="true" />
-        <inspection_tool class="IOResource" enabled="true" level="WARNING" enabled_by_default="true" />
-        <inspection_tool class="IfStatementWithIdenticalBranches" enabled="true" level="WARNING" enabled_by_default="true" />
-        <inspection_tool class="IfStatementWithIdenticalBranchesJS" enabled="true" level="WARNING" enabled_by_default="true" />
-        <inspection_tool class="IfStatementWithTooManyBranches" enabled="true" level="WARNING" enabled_by_default="true">
-          <option name="m_limit" value="3" />
-        </inspection_tool>
-        <inspection_tool class="IfStatementWithTooManyBranchesJS" enabled="true" level="WARNING" enabled_by_default="true">
-          <option name="m_limit" value="3" />
-        </inspection_tool>
-        <inspection_tool class="ImplicitNumericConversion" enabled="true" level="WARNING" enabled_by_default="true">
-          <option name="ignoreWideningConversions" value="false" />
-          <option name="ignoreCharConversions" value="false" />
-          <option name="ignoreConstantConversions" value="false" />
-        </inspection_tool>
-        <inspection_tool class="IncrementDecrementResultUsedJS" enabled="true" level="WARNING" enabled_by_default="true" />
-        <inspection_tool class="IncrementDecrementUsedAsExpression" enabled="true" level="WARNING" enabled_by_default="true" />
-        <inspection_tool class="IndexOfReplaceableByContains" enabled="true" level="WARNING" enabled_by_default="true" />
-        <inspection_tool class="InnerClassMayBeStatic" enabled="true" level="WARNING" enabled_by_default="true" />
-        <inspection_tool class="InnerClassOnInterface" enabled="true" level="WARNING" enabled_by_default="true">
-          <option name="m_ignoreInnerInterfaces" value="false" />
-        </inspection_tool>
-        <inspection_tool class="InnerClassVariableHidesOuterClassVariable" enabled="true" level="WARNING" enabled_by_default="true">
-          <option name="m_ignoreInvisibleFields" value="true" />
-        </inspection_tool>
-        <inspection_tool class="InnerHTMLJS" enabled="true" level="WARNING" enabled_by_default="true" />
-        <inspection_tool class="InstanceVariableInitialization" enabled="true" level="WARNING" enabled_by_default="true">
-          <option name="m_ignorePrimitives" value="false" />
-        </inspection_tool>
-        <inspection_tool class="InstanceVariableUninitializedUse" enabled="true" level="WARNING" enabled_by_default="true">
-          <option name="m_ignorePrimitives" value="false" />
-        </inspection_tool>
-        <inspection_tool class="InstanceofCatchParameter" enabled="true" level="WARNING" enabled_by_default="true" />
-        <inspection_tool class="InstanceofChain" enabled="true" level="WARNING" enabled_by_default="true" />
-        <inspection_tool class="InstanceofIncompatibleInterface" enabled="true" level="WARNING" enabled_by_default="true" />
-        <inspection_tool class="InstanceofThis" enabled="true" level="WARNING" enabled_by_default="true" />
-        <inspection_tool class="InstantiationOfUtilityClass" enabled="true" level="WARNING" enabled_by_default="true" />
-        <inspection_tool class="IntegerDivisionInFloatingPointContext" enabled="true" level="WARNING" enabled_by_default="true" />
-        <inspection_tool class="IntegerMultiplicationImplicitCastToLong" enabled="true" level="WARNING" enabled_by_default="true" />
-        <inspection_tool class="InterfaceNeverImplemented" enabled="true" level="WARNING" enabled_by_default="true">
-          <option name="ignoreInterfacesThatOnlyDeclareConstants" value="false" />
-        </inspection_tool>
-        <inspection_tool class="InterfaceWithOnlyOneDirectInheritor" enabled="true" level="WARNING" enabled_by_default="true" />
-        <inspection_tool class="IteratorHasNextCallsIteratorNext" enabled="true" level="WARNING" enabled_by_default="true" />
-        <inspection_tool class="IteratorNextDoesNotThrowNoSuchElementException" enabled="true" level="WARNING" enabled_by_default="true" />
-        <inspection_tool class="JDBCExecuteWithNonConstantString" enabled="true" level="WARNING" enabled_by_default="true" />
-        <inspection_tool class="JDBCPrepareStatementWithNonConstantString" enabled="true" level="WARNING" enabled_by_default="true" />
-        <inspection_tool class="JDBCResource" enabled="true" level="WARNING" enabled_by_default="true" />
-        <inspection_tool class="JNDIResource" enabled="true" level="WARNING" enabled_by_default="true" />
-        <inspection_tool class="JUnit4AnnotatedMethodInJUnit3TestCase" enabled="true" level="WARNING" enabled_by_default="true" />
-        <inspection_tool class="JUnitAbstractTestClassNamingConvention" enabled="true" level="WARNING" enabled_by_default="true">
-          <option name="m_regex" value="[A-Z][A-Za-z\d]*TestCase" />
-          <option name="m_minLength" value="12" />
-          <option name="m_maxLength" value="64" />
-        </inspection_tool>
-        <inspection_tool class="JUnitTestClassNamingConvention" enabled="true" level="WARNING" enabled_by_default="true">
-          <option name="m_regex" value="[A-Z][A-Za-z\d]*Test" />
-          <option name="m_minLength" value="8" />
-          <option name="m_maxLength" value="64" />
-        </inspection_tool>
-        <inspection_tool class="JUnitTestNG" enabled="true" level="WARNING" enabled_by_default="true" />
-        <inspection_tool class="JavaLangImport" enabled="true" level="WARNING" enabled_by_default="true" />
-        <inspection_tool class="JavaLangReflect" enabled="true" level="WARNING" enabled_by_default="true" />
-        <inspection_tool class="KeySetIterationMayUseEntrySet" enabled="true" level="WARNING" enabled_by_default="true" />
-        <inspection_tool class="LabeledStatement" enabled="true" level="WARNING" enabled_by_default="true" />
-        <inspection_tool class="LabeledStatementJS" enabled="true" level="WARNING" enabled_by_default="true" />
-        <inspection_tool class="LengthOneStringInIndexOf" enabled="true" level="WARNING" enabled_by_default="true" />
-        <inspection_tool class="LengthOneStringsInConcatenation" enabled="true" level="WARNING" enabled_by_default="true" />
-        <inspection_tool class="LimitedScopeInnerClass" enabled="true" level="WARNING" enabled_by_default="true" />
-        <inspection_tool class="ListIndexOfReplaceableByContains" enabled="true" level="WARNING" enabled_by_default="true" />
-        <inspection_tool class="LiteralAsArgToStringEquals" enabled="true" level="WARNING" enabled_by_default="true" />
-        <inspection_tool class="LoadLibraryWithNonConstantString" enabled="true" level="WARNING" enabled_by_default="true" />
-        <inspection_tool class="LocalCanBeFinal" enabled="true" level="WARNING" enabled_by_default="true">
-          <option name="REPORT_VARIABLES" value="true" />
-          <option name="REPORT_PARAMETERS" value="true" />
-        </inspection_tool>
-        <inspection_tool class="LocalVariableHidingMemberVariable" enabled="true" level="WARNING" enabled_by_default="true">
-          <option name="m_ignoreInvisibleFields" value="true" />
-          <option name="m_ignoreStaticMethods" value="true" />
-        </inspection_tool>
-        <inspection_tool class="LocalVariableNamingConventionJS" enabled="true" level="WARNING" enabled_by_default="true">
-          <option name="m_regex" value="[a-z][A-Za-z]*" />
-          <option name="m_minLength" value="1" />
-          <option name="m_maxLength" value="32" />
-        </inspection_tool>
-        <inspection_tool class="LogStatementGuardedByLogCondition" enabled="true" level="WARNING" enabled_by_default="true">
-          <option name="loggerClassName" value="java.util.logging.Logger" />
-          <option name="loggerMethodAndconditionMethodNames" value="fine,isLoggable(java.util.logging.Level.FINE),finer,isLoggable(java.util.logging.Level.FINER),finest,isLoggable(java.util.logging.Level.FINEST)" />
-        </inspection_tool>
-        <inspection_tool class="LoggerInitializedWithForeignClass" enabled="true" level="WARNING" enabled_by_default="true">
-          <option name="loggerClassName" value="org.apache.log4j.Logger" />
-          <option name="loggerFactoryMethodName" value="getLogger" />
-        </inspection_tool>
-        <inspection_tool class="LoggingConditionDisagreesWithLogStatement" enabled="true" level="WARNING" enabled_by_default="true" />
-        <inspection_tool class="LongLiteralsEndingWithLowercaseL" enabled="true" level="WARNING" enabled_by_default="true" />
-        <inspection_tool class="LoopConditionNotUpdatedInsideLoop" enabled="true" level="WARNING" enabled_by_default="true">
-          <option name="ignoreIterators" value="false" />
-        </inspection_tool>
-        <inspection_tool class="LoopWithImplicitTerminationCondition" enabled="true" level="WARNING" enabled_by_default="true" />
-        <inspection_tool class="LossyEncoding" enabled="true" level="WARNING" enabled_by_default="true" />
-        <inspection_tool class="MagicNumber" enabled="true" level="WARNING" enabled_by_default="true">
-          <option name="m_ignoreInHashCode" value="true" />
-        </inspection_tool>
-        <inspection_tool class="MagicNumberJS" enabled="true" level="WARNING" enabled_by_default="true" />
-        <inspection_tool class="MapReplaceableByEnumMap" enabled="true" level="WARNING" enabled_by_default="true" />
-        <inspection_tool class="MarkerInterface" enabled="true" level="WARNING" enabled_by_default="true" />
-        <inspection_tool class="MethodCount" enabled="true" level="WARNING" enabled_by_default="true">
-          <option name="m_limit" value="20" />
-          <option name="ignoreGettersAndSetters" value="false" />
-        </inspection_tool>
-        <inspection_tool class="MethodCoupling" enabled="true" level="WARNING" enabled_by_default="true">
-          <option name="m_includeJavaClasses" value="false" />
-          <option name="m_includeLibraryClasses" value="false" />
-          <option name="m_limit" value="10" />
-        </inspection_tool>
-        <inspection_tool class="MethodMayBeStatic" enabled="true" level="WARNING" enabled_by_default="true">
-          <option name="m_onlyPrivateOrFinal" value="false" />
-          <option name="m_ignoreEmptyMethods" value="true" />
-        </inspection_tool>
-        <inspection_tool class="MethodMayBeSynchronized" enabled="true" level="WARNING" enabled_by_default="true" />
-        <inspection_tool class="MethodNameSameAsParentName" enabled="true" level="WARNING" enabled_by_default="true" />
-        <inspection_tool class="MethodNamesDifferOnlyByCase" enabled="true" level="WARNING" enabled_by_default="true" />
-        <inspection_tool class="MethodOnlyUsedFromInnerClass" enabled="true" level="WARNING" enabled_by_default="true">
-          <option name="ignoreMethodsAccessedFromAnonymousClass" value="false" />
-        </inspection_tool>
-        <inspection_tool class="MethodOverloadsParentMethod" enabled="true" level="WARNING" enabled_by_default="true" />
-        <inspection_tool class="MethodOverridesPackageLocalMethod" enabled="true" level="WARNING" enabled_by_default="true" />
-        <inspection_tool class="MethodOverridesPrivateMethod" enabled="true" level="WARNING" enabled_by_default="true" />
-        <inspection_tool class="MethodOverridesStaticMethod" enabled="true" level="WARNING" enabled_by_default="true" />
-        <inspection_tool class="MethodReturnAlwaysConstant" enabled="true" level="WARNING" enabled_by_default="true" />
-        <inspection_tool class="MethodWithMultipleLoops" enabled="true" level="WARNING" enabled_by_default="true" />
-        <inspection_tool class="MisorderedAssertEqualsParameters" enabled="true" level="WARNING" enabled_by_default="true" />
-        <inspection_tool class="MissingDeprecatedAnnotation" enabled="true" level="WARNING" enabled_by_default="true" />
-        <inspection_tool class="MissingOverrideAnnotation" enabled="true" level="WARNING" enabled_by_default="true" />
-        <inspection_tool class="MissortedModifiers" enabled="true" level="WARNING" enabled_by_default="true">
-          <option name="m_requireAnnotationsFirst" value="true" />
-        </inspection_tool>
-        <inspection_tool class="MisspelledCompareTo" enabled="true" level="WARNING" enabled_by_default="true" />
-        <inspection_tool class="MisspelledEquals" enabled="true" level="WARNING" enabled_by_default="true" />
-        <inspection_tool class="MisspelledHashcode" enabled="true" level="WARNING" enabled_by_default="true" />
-        <inspection_tool class="MisspelledSetUp" enabled="true" level="WARNING" enabled_by_default="true" />
-        <inspection_tool class="MisspelledTearDown" enabled="true" level="WARNING" enabled_by_default="true" />
-        <inspection_tool class="MisspelledToString" enabled="true" level="WARNING" enabled_by_default="true" />
-        <inspection_tool class="ModuleWithTooFewClasses" enabled="true" level="WARNING" enabled_by_default="true">
-          <option name="limit" value="10" />
-        </inspection_tool>
-        <inspection_tool class="ModuleWithTooManyClasses" enabled="true" level="WARNING" enabled_by_default="true">
-          <option name="limit" value="100" />
-        </inspection_tool>
-        <inspection_tool class="MultipleDeclaration" enabled="true" level="WARNING" enabled_by_default="true" />
-        <inspection_tool class="MultipleTopLevelClassesInFile" enabled="true" level="WARNING" enabled_by_default="true" />
-        <inspection_tool class="MultipleTypedDeclaration" enabled="true" level="WARNING" enabled_by_default="true" />
-        <inspection_tool class="MultiplyOrDivideByPowerOfTwo" enabled="true" level="WARNING" enabled_by_default="true">
-          <option name="checkDivision" value="false" />
-        </inspection_tool>
-        <inspection_tool class="NakedNotify" enabled="true" level="WARNING" enabled_by_default="true" />
-        <inspection_tool class="NativeMethods" enabled="true" level="WARNING" enabled_by_default="true" />
-        <inspection_tool class="NegatedConditional" enabled="true" level="WARNING" enabled_by_default="true">
-          <option name="m_ignoreNegatedNullComparison" value="true" />
-        </inspection_tool>
-        <inspection_tool class="NegatedConditionalExpressionJS" enabled="true" level="WARNING" enabled_by_default="true" />
-        <inspection_tool class="NegatedIfElse" enabled="true" level="WARNING" enabled_by_default="true">
-          <option name="m_ignoreNegatedNullComparison" value="true" />
-        </inspection_tool>
-        <inspection_tool class="NegatedIfStatementJS" enabled="true" level="WARNING" enabled_by_default="true" />
-        <inspection_tool class="NestedAssignmentJS" enabled="true" level="WARNING" enabled_by_default="true" />
-        <inspection_tool class="NestedConditionalExpression" enabled="true" level="WARNING" enabled_by_default="true" />
-        <inspection_tool class="NestedConditionalExpressionJS" enabled="true" level="WARNING" enabled_by_default="true" />
-        <inspection_tool class="NestedFunctionCallJS" enabled="true" level="WARNING" enabled_by_default="true" />
-        <inspection_tool class="NestedFunctionJS" enabled="true" level="WARNING" enabled_by_default="true">
-          <option name="m_includeAnonymousFunctions" value="false" />
-        </inspection_tool>
-        <inspection_tool class="NestedSwitchStatement" enabled="true" level="WARNING" enabled_by_default="true" />
-        <inspection_tool class="NestedSwitchStatementJS" enabled="true" level="WARNING" enabled_by_default="true" />
-        <inspection_tool class="NestedSynchronizedStatement" enabled="true" level="WARNING" enabled_by_default="true" />
-        <inspection_tool class="NestingDepth" enabled="true" level="WARNING" enabled_by_default="true">
-          <option name="m_limit" value="5" />
-        </inspection_tool>
-        <inspection_tool class="NestingDepthJS" enabled="true" level="WARNING" enabled_by_default="true">
-          <option name="m_limit" value="5" />
-        </inspection_tool>
-        <inspection_tool class="NonBlockStatementBodyJS" enabled="true" level="WARNING" enabled_by_default="true" />
-        <inspection_tool class="NonCommentSourceStatements" enabled="true" level="WARNING" enabled_by_default="true">
-          <option name="m_limit" value="30" />
-        </inspection_tool>
-        <inspection_tool class="NonExceptionNameEndsWithException" enabled="true" level="WARNING" enabled_by_default="true" />
-        <inspection_tool class="NonFinalClone" enabled="true" level="WARNING" enabled_by_default="true" />
-        <inspection_tool class="NonFinalFieldOfException" enabled="true" level="WARNING" enabled_by_default="true" />
-        <inspection_tool class="NonFinalStaticVariableUsedInClassInitialization" enabled="true" level="WARNING" enabled_by_default="true" />
-        <inspection_tool class="NonProtectedConstructorInAbstractClass" enabled="true" level="WARNING" enabled_by_default="true">
-          <option name="m_ignoreNonPublicClasses" value="false" />
-        </inspection_tool>
-        <inspection_tool class="NonReproducibleMathCall" enabled="true" level="WARNING" enabled_by_default="true" />
-        <inspection_tool class="NonSerializableFieldInSerializableClass" enabled="true" level="WARNING" enabled_by_default="true">
-          <option name="superClassString" value="java.awt.Component" />
-        </inspection_tool>
-        <inspection_tool class="NonSerializableObjectBoundToHttpSession" enabled="true" level="WARNING" enabled_by_default="true" />
-        <inspection_tool class="NonSerializableObjectPassedToObjectStream" enabled="true" level="WARNING" enabled_by_default="true" />
-        <inspection_tool class="NonSerializableWithSerialVersionUIDField" enabled="true" level="WARNING" enabled_by_default="true" />
-        <inspection_tool class="NonSerializableWithSerializationMethods" enabled="true" level="WARNING" enabled_by_default="true" />
-        <inspection_tool class="NonShortCircuitBoolean" enabled="true" level="WARNING" enabled_by_default="true" />
-        <inspection_tool class="NonShortCircuitBooleanExpressionJS" enabled="true" level="WARNING" enabled_by_default="true" />
-        <inspection_tool class="NonStaticFinalLogger" enabled="true" level="WARNING" enabled_by_default="true">
-          <option name="loggerClassName" value="java.util.logging.Logger" />
-        </inspection_tool>
-        <inspection_tool class="NonStaticInnerClassInSecureContext" enabled="true" level="WARNING" enabled_by_default="true" />
-        <inspection_tool class="NonSynchronizedMethodOverridesSynchronizedMethod" enabled="true" level="WARNING" enabled_by_default="true" />
-        <inspection_tool class="NonThreadSafeLazyInitialization" enabled="true" level="WARNING" enabled_by_default="true" />
-        <inspection_tool class="NoopMethodInAbstractClass" enabled="true" level="WARNING" enabled_by_default="true" />
-        <inspection_tool class="NotifyCalledOnCondition" enabled="true" level="WARNING" enabled_by_default="true" />
-        <inspection_tool class="NotifyNotInSynchronizedContext" enabled="true" level="WARNING" enabled_by_default="true" />
-        <inspection_tool class="NotifyWithoutCorrespondingWait" enabled="true" level="WARNING" enabled_by_default="true" />
-        <inspection_tool class="NumericToString" enabled="true" level="WARNING" enabled_by_default="true" />
-        <inspection_tool class="ObjectAllocationIgnoredJS" enabled="true" level="WARNING" enabled_by_default="true" />
-        <inspection_tool class="ObjectEquality" enabled="true" level="WARNING" enabled_by_default="true">
-          <option name="m_ignoreEnums" value="true" />
-          <option name="m_ignoreClassObjects" value="false" />
-          <option name="m_ignorePrivateConstructors" value="false" />
-        </inspection_tool>
-        <inspection_tool class="ObjectNotify" enabled="true" level="WARNING" enabled_by_default="true" />
-        <inspection_tool class="ObjectToString" enabled="true" level="WARNING" enabled_by_default="true" />
-        <inspection_tool class="ObsoleteCollection" enabled="true" level="WARNING" enabled_by_default="true">
-          <option name="ignoreLibraryArguments" value="false" />
-        </inspection_tool>
-        <inspection_tool class="OctalAndDecimalIntegersMixed" enabled="true" level="WARNING" enabled_by_default="true" />
-        <inspection_tool class="OctalIntegerJS" enabled="true" level="WARNING" enabled_by_default="true" />
-        <inspection_tool class="OverloadedVarargsMethod" enabled="true" level="WARNING" enabled_by_default="true" />
-        <inspection_tool class="OverlyComplexArithmeticExpression" enabled="true" level="WARNING" enabled_by_default="true">
-          <option name="m_limit" value="6" />
-        </inspection_tool>
-        <inspection_tool class="OverlyComplexArithmeticExpressionJS" enabled="true" level="WARNING" enabled_by_default="true">
-          <option name="m_limit" value="6" />
-        </inspection_tool>
-        <inspection_tool class="OverlyComplexBooleanExpression" enabled="true" level="WARNING" enabled_by_default="true">
-          <option name="m_limit" value="3" />
-          <option name="m_ignorePureConjunctionsDisjunctions" value="true" />
-        </inspection_tool>
-        <inspection_tool class="OverlyComplexBooleanExpressionJS" enabled="true" level="WARNING" enabled_by_default="true">
-          <option name="m_limit" value="3" />
-        </inspection_tool>
-        <inspection_tool class="OverlyLargePrimitiveArrayInitializer" enabled="true" level="WARNING" enabled_by_default="true">
-          <option name="m_limit" value="64" />
-        </inspection_tool>
-        <inspection_tool class="OverlyStrongTypeCast" enabled="true" level="WARNING" enabled_by_default="true">
-          <option name="ignoreInMatchingInstanceof" value="false" />
-        </inspection_tool>
-        <inspection_tool class="OverridableMethodCallDuringObjectConstruction" enabled="true" level="WARNING" enabled_by_default="true" />
-        <inspection_tool class="OverriddenMethodCallDuringObjectConstruction" enabled="true" level="WARNING" enabled_by_default="true" />
-        <inspection_tool class="PackageInMultipleModules" enabled="true" level="WARNING" enabled_by_default="true" />
-        <inspection_tool class="PackageVisibleField" enabled="true" level="WARNING" enabled_by_default="true" />
-        <inspection_tool class="PackageVisibleInnerClass" enabled="true" level="WARNING" enabled_by_default="true">
-          <option name="ignoreEnums" value="false" />
-        </inspection_tool>
-        <inspection_tool class="PackageWithTooFewClasses" enabled="true" level="WARNING" enabled_by_default="true">
-          <option name="limit" value="3" />
-        </inspection_tool>
-        <inspection_tool class="PackageWithTooManyClasses" enabled="true" level="WARNING" enabled_by_default="true">
-          <option name="limit" value="10" />
-        </inspection_tool>
-        <inspection_tool class="ParameterNameDiffersFromOverriddenParameter" enabled="true" level="WARNING" enabled_by_default="true">
-          <option name="m_ignoreSingleCharacterNames" value="false" />
-          <option name="m_ignoreOverridesOfLibraryMethods" value="false" />
-        </inspection_tool>
-        <inspection_tool class="ParameterNamingConventionJS" enabled="true" level="WARNING" enabled_by_default="true">
-          <option name="m_regex" value="[a-z][A-Za-z]*" />
-          <option name="m_minLength" value="1" />
-          <option name="m_maxLength" value="32" />
-        </inspection_tool>
-        <inspection_tool class="ParametersPerConstructor" enabled="true" level="WARNING" enabled_by_default="true">
-          <option name="m_limit" value="5" />
-        </inspection_tool>
-        <inspection_tool class="ParametersPerFunctionJS" enabled="true" level="WARNING" enabled_by_default="true">
-          <option name="m_limit" value="5" />
-        </inspection_tool>
-        <inspection_tool class="ParametersPerMethod" enabled="true" level="WARNING" enabled_by_default="true">
-          <option name="m_limit" value="5" />
-        </inspection_tool>
-        <inspection_tool class="PlatformDetectionJS" enabled="true" level="WARNING" enabled_by_default="true" />
-        <inspection_tool class="PointlessIndexOfComparison" enabled="true" level="WARNING" enabled_by_default="true" />
-        <inspection_tool class="ProtectedField" enabled="true" level="WARNING" enabled_by_default="true" />
-        <inspection_tool class="ProtectedInnerClass" enabled="true" level="WARNING" enabled_by_default="true">
-          <option name="ignoreEnums" value="false" />
-        </inspection_tool>
-        <inspection_tool class="ProtectedMemberInFinalClass" enabled="true" level="WARNING" enabled_by_default="true" />
-        <inspection_tool class="PublicConstructorInNonPublicClass" enabled="true" level="WARNING" enabled_by_default="true" />
-        <inspection_tool class="PublicField" enabled="true" level="WARNING" enabled_by_default="true">
-          <option name="ignoreEnums" value="false" />
-        </inspection_tool>
-        <inspection_tool class="PublicFieldAccessedInSynchronizedContext" enabled="true" level="WARNING" enabled_by_default="true" />
-        <inspection_tool class="PublicInnerClass" enabled="true" level="WARNING" enabled_by_default="true">
-          <option name="ignoreEnums" value="false" />
-        </inspection_tool>
-        <inspection_tool class="PublicStaticArrayField" enabled="true" level="WARNING" enabled_by_default="true" />
-        <inspection_tool class="PublicStaticCollectionField" enabled="true" level="WARNING" enabled_by_default="true" />
-        <inspection_tool class="QuestionableName" enabled="true" level="WARNING" enabled_by_default="true">
-          <option name="nameString" value="aa,abc,bad,bar,bar2,baz,baz1,baz2,baz3,bb,blah,bogus,bool,cc,dd,defau1t,dummy,dummy2,ee,fa1se,ff,foo,foo1,foo2,foo3,foobar,four,fred,fred1,fred2,gg,hh,hello,hello1,hello2,hello3,ii,nu11,one,silly,silly2,string,two,that,then,three,whi1e,var" />
-        </inspection_tool>
-        <inspection_tool class="QuirksModeInspectionTool" enabled="true" level="WARNING" enabled_by_default="true">
-          <option name="IE50" value="false" />
-          <option name="IE55" value="false" />
-          <option name="IE6" value="true" />
-          <option name="IE7" value="true" />
-          <option name="IE_MAC" value="false" />
-          <option name="MOZILLA" value="true" />
-          <option name="OPERA7" value="false" />
-          <option name="OPERA8" value="false" />
-          <option name="OPERA85" value="true" />
-          <option name="OPERA9" value="true" />
-          <option name="SAFARI" value="true" />
-        </inspection_tool>
-        <inspection_tool class="RandomDoubleForRandomInteger" enabled="true" level="WARNING" enabled_by_default="true" />
-        <inspection_tool class="ReadObjectAndWriteObjectPrivate" enabled="true" level="WARNING" enabled_by_default="true" />
-        <inspection_tool class="ReadObjectInitialization" enabled="true" level="WARNING" enabled_by_default="true" />
-        <inspection_tool class="ReadResolveAndWriteReplaceProtected" enabled="true" level="WARNING" enabled_by_default="true" />
-        <inspection_tool class="RecordStoreResource" enabled="true" level="WARNING" enabled_by_default="true" />
-        <inspection_tool class="RedundantFieldInitialization" enabled="true" level="WARNING" enabled_by_default="true" />
-        <inspection_tool class="RedundantImplements" enabled="true" level="WARNING" enabled_by_default="true">
-          <option name="ignoreSerializable" value="false" />
-          <option name="ignoreCloneable" value="false" />
-        </inspection_tool>
-        <inspection_tool class="RedundantImport" enabled="true" level="WARNING" enabled_by_default="true" />
-        <inspection_tool class="RedundantMethodOverride" enabled="true" level="WARNING" enabled_by_default="true" />
-        <inspection_tool class="RedundantStringFormatCall" enabled="true" level="WARNING" enabled_by_default="true" />
-        <inspection_tool class="RedundantSuppression" enabled="true" level="WARNING" enabled_by_default="true" />
-        <inspection_tool class="RedundantThrowsDeclaration" enabled="true" level="WARNING" enabled_by_default="true" />
-        <inspection_tool class="ReplaceAllDot" enabled="true" level="WARNING" enabled_by_default="true" />
-        <inspection_tool class="ReplaceAssignmentWithOperatorAssignment" enabled="true" level="WARNING" enabled_by_default="true">
-          <option name="ignoreLazyOperators" value="true" />
-          <option name="ignoreObscureOperators" value="false" />
-        </inspection_tool>
-        <inspection_tool class="ReplaceAssignmentWithOperatorAssignmentJS" enabled="true" level="WARNING" enabled_by_default="true" />
-        <inspection_tool class="ResultOfObjectAllocationIgnored" enabled="true" level="WARNING" enabled_by_default="true" />
-        <inspection_tool class="ResultSetIndexZero" enabled="true" level="WARNING" enabled_by_default="true" />
-        <inspection_tool class="ReturnOfCollectionField" enabled="true" level="WARNING" enabled_by_default="true">
-          <option name="ignorePrivateMethods" value="true" />
-        </inspection_tool>
-        <inspection_tool class="ReturnOfDateField" enabled="true" level="WARNING" enabled_by_default="true" />
-        <inspection_tool class="ReuseOfLocalVariableJS" enabled="true" level="WARNING" enabled_by_default="true" />
-        <inspection_tool class="RuntimeExec" enabled="true" level="WARNING" enabled_by_default="true" />
-        <inspection_tool class="RuntimeExecWithNonConstantString" enabled="true" level="WARNING" enabled_by_default="true" />
-        <inspection_tool class="SSBasedInspection" enabled="true" level="WARNING" enabled_by_default="true" />
-        <inspection_tool class="SafeLock" enabled="true" level="WARNING" enabled_by_default="true" />
-        <inspection_tool class="SamePackageImport" enabled="true" level="WARNING" enabled_by_default="true" />
-        <inspection_tool class="SerialPersistentFieldsWithWrongSignature" enabled="true" level="WARNING" enabled_by_default="true" />
-        <inspection_tool class="SerialVersionUIDNotStaticFinal" enabled="true" level="WARNING" enabled_by_default="true" />
-        <inspection_tool class="SerializableClassInSecureContext" enabled="true" level="WARNING" enabled_by_default="true" />
-        <inspection_tool class="SerializableHasSerialVersionUIDField" enabled="true" level="WARNING" enabled_by_default="true">
-          <option name="superClassString" value="java.awt.Component" />
-        </inspection_tool>
-        <inspection_tool class="SerializableHasSerializationMethods" enabled="true" level="WARNING" enabled_by_default="true">
-          <option name="superClassString" value="java.awt.Component" />
-        </inspection_tool>
-        <inspection_tool class="SerializableInnerClassHasSerialVersionUIDField" enabled="true" level="WARNING" enabled_by_default="true">
-          <option name="superClassString" value="java.awt.Component" />
-        </inspection_tool>
-        <inspection_tool class="SerializableInnerClassWithNonSerializableOuterClass" enabled="true" level="WARNING" enabled_by_default="true">
-          <option name="superClassString" value="java.awt.Component" />
-        </inspection_tool>
-        <inspection_tool class="SerializableWithUnconstructableAncestor" enabled="true" level="WARNING" enabled_by_default="true" />
-        <inspection_tool class="SetReplaceableByEnumSet" enabled="true" level="WARNING" enabled_by_default="true" />
-        <inspection_tool class="SetupCallsSuperSetup" enabled="true" level="WARNING" enabled_by_default="true" />
-        <inspection_tool class="SetupIsPublicVoidNoArg" enabled="true" level="WARNING" enabled_by_default="true" />
-        <inspection_tool class="SignalWithoutCorrespondingAwait" enabled="true" level="WARNING" enabled_by_default="true" />
-        <inspection_tool class="SimpleDateFormatWithoutLocale" enabled="true" level="WARNING" enabled_by_default="true" />
-        <inspection_tool class="SimplifiableJUnitAssertion" enabled="true" level="WARNING" enabled_by_default="true" />
-        <inspection_tool class="SingleCharacterStartsWith" enabled="true" level="WARNING" enabled_by_default="true" />
-        <inspection_tool class="Singleton" enabled="true" level="WARNING" enabled_by_default="true" />
-        <inspection_tool class="SizeReplaceableByIsEmpty" enabled="true" level="WARNING" enabled_by_default="true">
-          <option name="ignoreNegations" value="false" />
-        </inspection_tool>
-        <inspection_tool class="SleepWhileHoldingLock" enabled="true" level="WARNING" enabled_by_default="true" />
-        <inspection_tool class="SocketResource" enabled="true" level="WARNING" enabled_by_default="true" />
-        <inspection_tool class="SpellCheckingInspection" enabled="false" level="TYPO" enabled_by_default="false" />
-        <inspection_tool class="SqlAmbiguousColumnInspection" enabled="true" level="WARNING" enabled_by_default="true" />
-        <inspection_tool class="SqlIdentifierInspection" enabled="true" level="WARNING" enabled_by_default="true" />
-        <inspection_tool class="SqlInsertValuesInspection" enabled="true" level="WARNING" enabled_by_default="true" />
-        <inspection_tool class="SqlResolveInspection" enabled="true" level="WARNING" enabled_by_default="true" />
-        <inspection_tool class="SqlTypeInspection" enabled="true" level="WARNING" enabled_by_default="true" />
-        <inspection_tool class="StandardVariableNames" enabled="true" level="WARNING" enabled_by_default="true" />
-        <inspection_tool class="StatementsPerFunctionJS" enabled="true" level="WARNING" enabled_by_default="true">
-          <option name="m_limit" value="30" />
-        </inspection_tool>
-        <inspection_tool class="StaticCallOnSubclass" enabled="true" level="WARNING" enabled_by_default="true" />
-        <inspection_tool class="StaticCollection" enabled="true" level="WARNING" enabled_by_default="true">
-          <option name="m_ignoreWeakCollections" value="false" />
-        </inspection_tool>
-        <inspection_tool class="StaticFieldReferenceOnSubclass" enabled="true" level="WARNING" enabled_by_default="true" />
-        <inspection_tool class="StaticInheritance" enabled="true" level="WARNING" enabled_by_default="true" />
-        <inspection_tool class="StaticMethodNamingConvention" enabled="true" level="WARNING" enabled_by_default="true">
-          <option name="m_regex" value="[a-z][A-Za-z\d]*" />
-          <option name="m_minLength" value="4" />
-          <option name="m_maxLength" value="32" />
-        </inspection_tool>
-        <inspection_tool class="StaticMethodOnlyUsedInOneClass" enabled="true" level="WARNING" enabled_by_default="true" />
-        <inspection_tool class="StaticNonFinalField" enabled="true" level="WARNING" enabled_by_default="true" />
-        <inspection_tool class="StaticSuite" enabled="true" level="WARNING" enabled_by_default="true" />
-        <inspection_tool class="StaticVariableInitialization" enabled="true" level="WARNING" enabled_by_default="true">
-          <option name="m_ignorePrimitives" value="false" />
-        </inspection_tool>
-        <inspection_tool class="StaticVariableNamingConvention" enabled="true" level="WARNING" enabled_by_default="true">
-          <option name="m_regex" value="s_[a-z][A-Za-z\d]*" />
-          <option name="m_minLength" value="5" />
-          <option name="m_maxLength" value="32" />
-        </inspection_tool>
-        <inspection_tool class="StaticVariableUninitializedUse" enabled="true" level="WARNING" enabled_by_default="true">
-          <option name="m_ignorePrimitives" value="false" />
-        </inspection_tool>
-        <inspection_tool class="StringBufferField" enabled="true" level="WARNING" enabled_by_default="true" />
-        <inspection_tool class="StringBufferMustHaveInitialCapacity" enabled="true" level="WARNING" enabled_by_default="true" />
-        <inspection_tool class="StringBufferReplaceableByString" enabled="true" level="WARNING" enabled_by_default="true" />
-        <inspection_tool class="StringBufferReplaceableByStringBuilder" enabled="true" level="WARNING" enabled_by_default="true" />
-        <inspection_tool class="StringBufferToStringInConcatenation" enabled="true" level="WARNING" enabled_by_default="true" />
-        <inspection_tool class="StringCompareTo" enabled="true" level="WARNING" enabled_by_default="true" />
-        <inspection_tool class="StringConcatenationInLoops" enabled="true" level="WARNING" enabled_by_default="true">
-          <option name="m_ignoreUnlessAssigned" value="false" />
-        </inspection_tool>
-        <inspection_tool class="StringEquals" enabled="true" level="WARNING" enabled_by_default="true" />
-        <inspection_tool class="StringEqualsEmptyString" enabled="true" level="WARNING" enabled_by_default="true" />
-        <inspection_tool class="StringEqualsIgnoreCase" enabled="true" level="WARNING" enabled_by_default="true" />
-        <inspection_tool class="StringLiteralBreaksHTMLJS" enabled="true" level="WARNING" enabled_by_default="true" />
-        <inspection_tool class="StringReplaceableByStringBuffer" enabled="true" level="WARNING" enabled_by_default="true">
-          <option name="onlyWarnOnLoop" value="true" />
-        </inspection_tool>
-        <inspection_tool class="StringToUpperWithoutLocale" enabled="true" level="WARNING" enabled_by_default="true" />
-        <inspection_tool class="StringTokenizer" enabled="true" level="WARNING" enabled_by_default="true" />
-        <inspection_tool class="SubstringZero" enabled="true" level="WARNING" enabled_by_default="true" />
-        <inspection_tool class="SubtractionInCompareTo" enabled="true" level="WARNING" enabled_by_default="true" />
-        <inspection_tool class="SuspiciousIndentAfterControlStatement" enabled="true" level="WARNING" enabled_by_default="true" />
-        <inspection_tool class="SwitchStatement" enabled="true" level="WARNING" enabled_by_default="true" />
-        <inspection_tool class="SwitchStatementDensity" enabled="true" level="WARNING" enabled_by_default="true">
-          <option name="m_limit" value="20" />
-        </inspection_tool>
-        <inspection_tool class="SwitchStatementWithConfusingDeclaration" enabled="true" level="WARNING" enabled_by_default="true" />
-        <inspection_tool class="SwitchStatementWithNoDefaultBranchJS" enabled="true" level="WARNING" enabled_by_default="true" />
-        <inspection_tool class="SwitchStatementWithTooFewBranches" enabled="true" level="WARNING" enabled_by_default="true">
-          <option name="m_limit" value="2" />
-        </inspection_tool>
-        <inspection_tool class="SwitchStatementWithTooManyBranches" enabled="true" level="WARNING" enabled_by_default="true">
-          <option name="m_limit" value="10" />
-        </inspection_tool>
-        <inspection_tool class="SwitchStatementsWithoutDefault" enabled="true" level="WARNING" enabled_by_default="true">
-          <option name="m_ignoreFullyCoveredEnums" value="true" />
-        </inspection_tool>
-        <inspection_tool class="SynchronizeOnLock" enabled="true" level="WARNING" enabled_by_default="true" />
-        <inspection_tool class="SynchronizeOnThis" enabled="true" level="WARNING" enabled_by_default="true" />
-        <inspection_tool class="SynchronizedMethod" enabled="true" level="WARNING" enabled_by_default="true">
-          <option name="m_includeNativeMethods" value="true" />
-        </inspection_tool>
-        <inspection_tool class="SynchronizedOnLiteralObject" enabled="true" level="WARNING" enabled_by_default="true" />
-        <inspection_tool class="SystemExit" enabled="true" level="WARNING" enabled_by_default="true" />
-        <inspection_tool class="SystemGC" enabled="true" level="WARNING" enabled_by_default="true" />
-        <inspection_tool class="SystemGetenv" enabled="true" level="WARNING" enabled_by_default="true" />
-        <inspection_tool class="SystemOutErr" enabled="true" level="WARNING" enabled_by_default="true" />
-        <inspection_tool class="SystemProperties" enabled="true" level="WARNING" enabled_by_default="true" />
-        <inspection_tool class="SystemRunFinalizersOnExit" enabled="true" level="WARNING" enabled_by_default="true" />
-        <inspection_tool class="SystemSetSecurityManager" enabled="true" level="WARNING" enabled_by_default="true" />
-        <inspection_tool class="TailRecursion" enabled="true" level="WARNING" enabled_by_default="true" />
-        <inspection_tool class="TailRecursionJS" enabled="true" level="WARNING" enabled_by_default="true" />
-        <inspection_tool class="TeardownCallsSuperTeardown" enabled="true" level="WARNING" enabled_by_default="true" />
-        <inspection_tool class="TeardownIsPublicVoidNoArg" enabled="true" level="WARNING" enabled_by_default="true" />
-        <inspection_tool class="TestCaseInProductCode" enabled="true" level="WARNING" enabled_by_default="true" />
-        <inspection_tool class="TestCaseWithConstructor" enabled="true" level="WARNING" enabled_by_default="true" />
-        <inspection_tool class="TestCaseWithNoTestMethods" enabled="true" level="WARNING" enabled_by_default="true">
-          <option name="ignoreSupers" value="false" />
-        </inspection_tool>
-        <inspection_tool class="TestMethodInProductCode" enabled="true" level="WARNING" enabled_by_default="true" />
-        <inspection_tool class="TestMethodIsPublicVoidNoArg" enabled="true" level="WARNING" enabled_by_default="true" />
-        <inspection_tool class="TestMethodWithoutAssertion" enabled="true" level="WARNING" enabled_by_default="true" />
-        <inspection_tool class="TestOnlyProblems" enabled="true" level="WARNING" enabled_by_default="true" />
-        <inspection_tool class="TextLabelInSwitchStatement" enabled="true" level="WARNING" enabled_by_default="true" />
-        <inspection_tool class="TextLabelInSwitchStatementJS" enabled="true" level="WARNING" enabled_by_default="true" />
-        <inspection_tool class="ThisEscapedInConstructor" enabled="true" level="WARNING" enabled_by_default="true" />
-        <inspection_tool class="ThreadDeathRethrown" enabled="true" level="WARNING" enabled_by_default="true" />
-        <inspection_tool class="ThreadDumpStack" enabled="true" level="WARNING" enabled_by_default="true" />
-        <inspection_tool class="ThreadPriority" enabled="true" level="WARNING" enabled_by_default="true" />
-        <inspection_tool class="ThreadRun" enabled="true" level="WARNING" enabled_by_default="true" />
-        <inspection_tool class="ThreadStartInConstruction" enabled="true" level="WARNING" enabled_by_default="true" />
-        <inspection_tool class="ThreadStopSuspendResume" enabled="true" level="WARNING" enabled_by_default="true" />
-        <inspection_tool class="ThreadWithDefaultRunMethod" enabled="true" level="WARNING" enabled_by_default="true" />
-        <inspection_tool class="ThreadYield" enabled="true" level="WARNING" enabled_by_default="true" />
-        <inspection_tool class="ThreeNegationsPerFunctionJS" enabled="true" level="WARNING" enabled_by_default="true" />
-        <inspection_tool class="ThrowCaughtLocally" enabled="true" level="WARNING" enabled_by_default="true">
-          <option name="ignoreRethrownExceptions" value="false" />
-        </inspection_tool>
-        <inspection_tool class="ThrowableInstanceNeverThrown" enabled="false" level="WARNING" enabled_by_default="false" />
-        <inspection_tool class="ThrowablePrintStackTrace" enabled="true" level="WARNING" enabled_by_default="true" />
-        <inspection_tool class="ThrownExceptionsPerMethod" enabled="true" level="WARNING" enabled_by_default="true">
-          <option name="m_limit" value="3" />
-        </inspection_tool>
-        <inspection_tool class="TimeToString" enabled="true" level="WARNING" enabled_by_default="true" />
-        <inspection_tool class="TooBroadCatch" enabled="true" level="WARNING" enabled_by_default="true">
-          <option name="onlyWarnOnRootExceptions" value="false" />
-        </inspection_tool>
-        <inspection_tool class="TooBroadScope" enabled="true" level="WARNING" enabled_by_default="true">
-          <option name="m_allowConstructorAsInitializer" value="false" />
-          <option name="m_onlyLookAtBlocks" value="false" />
-        </inspection_tool>
-        <inspection_tool class="TransientFieldInNonSerializableClass" enabled="true" level="WARNING" enabled_by_default="true" />
-        <inspection_tool class="TransientFieldNotInitialized" enabled="true" level="WARNING" enabled_by_default="true" />
-        <inspection_tool class="TrivialStringConcatenation" enabled="true" level="WARNING" enabled_by_default="true" />
-        <inspection_tool class="TypeMayBeWeakened" enabled="true" level="WARNING" enabled_by_default="true">
-          <option name="useRighthandTypeAsWeakestTypeInAssignments" value="true" />
-          <option name="useParameterizedTypeForCollectionMethods" value="true" />
-          <option name="doNotWeakenToJavaLangObject" value="true" />
-        </inspection_tool>
-        <inspection_tool class="TypeParameterExtendsFinalClass" enabled="true" level="WARNING" enabled_by_default="true" />
-        <inspection_tool class="TypeParameterHidesVisibleType" enabled="true" level="WARNING" enabled_by_default="true" />
-        <inspection_tool class="TypeParameterNamingConvention" enabled="true" level="WARNING" enabled_by_default="true">
-          <option name="m_regex" value="[A-Z\d]" />
-          <option name="m_minLength" value="1" />
-          <option name="m_maxLength" value="1" />
-        </inspection_tool>
-        <inspection_tool class="UnaryPlus" enabled="true" level="WARNING" enabled_by_default="true" />
-        <inspection_tool class="UncheckedExceptionClass" enabled="true" level="WARNING" enabled_by_default="true" />
-        <inspection_tool class="UnconditionalWait" enabled="true" level="WARNING" enabled_by_default="true" />
-        <inspection_tool class="UnconstructableTestCase" enabled="true" level="WARNING" enabled_by_default="true" />
-        <inspection_tool class="UndeclaredTests" enabled="true" level="WARNING" enabled_by_default="true" />
-        <inspection_tool class="UnnecessaryBlockStatement" enabled="true" level="WARNING" enabled_by_default="true" />
-        <inspection_tool class="UnnecessaryCallToStringValueOf" enabled="true" level="WARNING" enabled_by_default="true" />
-        <inspection_tool class="UnnecessaryConstantArrayCreationExpression" enabled="true" level="WARNING" enabled_by_default="true" />
-        <inspection_tool class="UnnecessaryConstructor" enabled="true" level="WARNING" enabled_by_default="true" />
-        <inspection_tool class="UnnecessaryDefault" enabled="true" level="WARNING" enabled_by_default="true" />
-        <inspection_tool class="UnnecessaryEnumModifier" enabled="true" level="WARNING" enabled_by_default="true" />
-        <inspection_tool class="UnnecessaryFullyQualifiedName" enabled="true" level="WARNING" enabled_by_default="true">
-          <option name="m_ignoreJavadoc" value="true" />
-        </inspection_tool>
-        <inspection_tool class="UnnecessaryInterfaceModifier" enabled="true" level="WARNING" enabled_by_default="true" />
-        <inspection_tool class="UnnecessaryParentheses" enabled="true" level="WARNING" enabled_by_default="true">
-          <option name="ignoreClarifyingParentheses" value="false" />
-          <option name="ignoreParenthesesOnConditionals" value="false" />
-        </inspection_tool>
-        <inspection_tool class="UnnecessaryQualifierForThis" enabled="true" level="WARNING" enabled_by_default="true" />
-        <inspection_tool class="UnnecessarySuperQualifier" enabled="true" level="WARNING" enabled_by_default="true" />
-        <inspection_tool class="UnnecessaryUnaryMinus" enabled="true" level="WARNING" enabled_by_default="true" />
-        <inspection_tool class="UnpredictableBigDecimalConstructorCall" enabled="true" level="WARNING" enabled_by_default="true" />
-        <inspection_tool class="UnsecureRandomNumberGeneration" enabled="true" level="WARNING" enabled_by_default="true" />
-        <inspection_tool class="UnusedCatchParameter" enabled="true" level="WARNING" enabled_by_default="true">
-          <option name="m_ignoreCatchBlocksWithComments" value="false" />
-          <option name="m_ignoreTestCases" value="false" />
-        </inspection_tool>
-        <inspection_tool class="UnusedCatchParameterJS" enabled="true" level="WARNING" enabled_by_default="true">
-          <option name="m_ignoreCatchBlocksWithComments" value="false" />
-        </inspection_tool>
-        <inspection_tool class="UnusedImport" enabled="true" level="WARNING" enabled_by_default="true" />
-        <inspection_tool class="UnusedLibrary" enabled="true" level="WARNING" enabled_by_default="true" />
-        <inspection_tool class="UnusedProperty" enabled="true" level="WARNING" enabled_by_default="true" />
-        <inspection_tool class="UpperCaseFieldNameNotConstant" enabled="true" level="WARNING" enabled_by_default="true" />
-        <inspection_tool class="UseOfAWTPeerClass" enabled="true" level="WARNING" enabled_by_default="true" />
-        <inspection_tool class="UseOfAnotherObjectsPrivateField" enabled="true" level="WARNING" enabled_by_default="true" />
-        <inspection_tool class="UseOfJDBCDriverClass" enabled="true" level="WARNING" enabled_by_default="true" />
-        <inspection_tool class="UseOfProcessBuilder" enabled="true" level="WARNING" enabled_by_default="true" />
-        <inspection_tool class="UseOfPropertiesAsHashtable" enabled="true" level="WARNING" enabled_by_default="true" />
-        <inspection_tool class="UseOfSunClasses" enabled="true" level="WARNING" enabled_by_default="true" />
-        <inspection_tool class="UtilityClass" enabled="true" level="WARNING" enabled_by_default="true" />
-        <inspection_tool class="UtilityClassWithPublicConstructor" enabled="true" level="WARNING" enabled_by_default="true" />
-        <inspection_tool class="UtilityClassWithoutPrivateConstructor" enabled="true" level="WARNING" enabled_by_default="true">
-          <option name="ignoreClassesWithOnlyMain" value="false" />
-        </inspection_tool>
-        <inspection_tool class="VariableNotUsedInsideIf" enabled="true" level="WARNING" enabled_by_default="true" />
-        <inspection_tool class="VoidExpressionJS" enabled="true" level="WARNING" enabled_by_default="true" />
-        <inspection_tool class="VolatileArrayField" enabled="true" level="WARNING" enabled_by_default="true" />
-        <inspection_tool class="VolatileLongOrDoubleField" enabled="true" level="WARNING" enabled_by_default="true" />
-        <inspection_tool class="WaitCalledOnCondition" enabled="true" level="WARNING" enabled_by_default="true" />
-        <inspection_tool class="WaitNotInLoop" enabled="true" level="WARNING" enabled_by_default="true" />
-        <inspection_tool class="WaitNotInSynchronizedContext" enabled="true" level="WARNING" enabled_by_default="true" />
-        <inspection_tool class="WaitOrAwaitWithoutTimeout" enabled="true" level="WARNING" enabled_by_default="true" />
-        <inspection_tool class="WaitWhileHoldingTwoLocks" enabled="true" level="WARNING" enabled_by_default="true" />
-        <inspection_tool class="WaitWithoutCorrespondingNotify" enabled="true" level="WARNING" enabled_by_default="true" />
-        <inspection_tool class="WhileLoopSpinsOnField" enabled="true" level="WARNING" enabled_by_default="true">
-          <option name="ignoreNonEmtpyLoops" value="false" />
-        </inspection_tool>
-        <inspection_tool class="WithStatementJS" enabled="true" level="WARNING" enabled_by_default="true" />
-        <inspection_tool class="XHTMLIncompatabilitiesJS" enabled="true" level="WARNING" enabled_by_default="true" />
-        <inspection_tool class="ZeroLengthArrayInitialization" enabled="true" level="WARNING" enabled_by_default="true" />
-      </profile>
-      <profile version="1.0" is_locked="false">
-        <option name="myName" value="_Vaclav" />
-        <option name="myLocal" value="true" />
-        <inspection_tool class="AbstractClassExtendsConcreteClass" enabled="true" level="WARNING" enabled_by_default="true" />
-        <inspection_tool class="AbstractMethodCallInConstructor" enabled="true" level="WARNING" enabled_by_default="true" />
-        <inspection_tool class="AbstractMethodOverridesConcreteMethod" enabled="true" level="WARNING" enabled_by_default="true" />
-        <inspection_tool class="AccessToNonThreadSafeStaticFieldFromInstance" enabled="true" level="WARNING" enabled_by_default="true">
-          <option name="nonThreadSafeTypes" value="java.text.DateFormat,java.util.Calendar" />
-        </inspection_tool>
-        <inspection_tool class="AccessToStaticFieldLockedOnInstance" enabled="true" level="WARNING" enabled_by_default="true" />
-        <inspection_tool class="ArithmeticOnVolatileField" enabled="true" level="WARNING" enabled_by_default="true" />
-        <inspection_tool class="AssignmentResultUsedJS" enabled="true" level="WARNING" enabled_by_default="true" />
-        <inspection_tool class="AssignmentToCatchBlockParameter" enabled="true" level="WARNING" enabled_by_default="true" />
-        <inspection_tool class="AssignmentToCollectionFieldFromParameter" enabled="true" level="WARNING" enabled_by_default="true">
-          <option name="ignorePrivateMethods" value="true" />
-        </inspection_tool>
-        <inspection_tool class="AssignmentToDateFieldFromParameter" enabled="true" level="WARNING" enabled_by_default="true">
-          <option name="ignorePrivateMethods" value="true" />
-        </inspection_tool>
-        <inspection_tool class="AssignmentToForLoopParameter" enabled="true" level="WARNING" enabled_by_default="true">
-          <option name="m_checkForeachParameters" value="false" />
-        </inspection_tool>
-        <inspection_tool class="AssignmentToForLoopParameterJS" enabled="true" level="WARNING" enabled_by_default="true" />
-        <inspection_tool class="AssignmentToFunctionParameterJS" enabled="true" level="WARNING" enabled_by_default="true" />
-        <inspection_tool class="AssignmentToMethodParameter" enabled="true" level="WARNING" enabled_by_default="true">
-          <option name="ignoreTransformationOfOriginalParameter" value="false" />
-        </inspection_tool>
-        <inspection_tool class="AssignmentToNull" enabled="true" level="WARNING" enabled_by_default="true" />
-        <inspection_tool class="AssignmentToStaticFieldFromInstanceMethod" enabled="true" level="WARNING" enabled_by_default="true" />
-        <inspection_tool class="AssignmentUsedAsCondition" enabled="true" level="WARNING" enabled_by_default="true" />
-        <inspection_tool class="AwaitNotInLoop" enabled="true" level="WARNING" enabled_by_default="true" />
-        <inspection_tool class="AwaitWithoutCorrespondingSignal" enabled="true" level="WARNING" enabled_by_default="true" />
-        <inspection_tool class="BreakStatementWithLabel" enabled="true" level="WARNING" enabled_by_default="true" />
-        <inspection_tool class="BusyWait" enabled="true" level="WARNING" enabled_by_default="true" />
-        <inspection_tool class="CastToConcreteClass" enabled="true" level="WARNING" enabled_by_default="true" />
-        <inspection_tool class="ClassInTopLevelPackage" enabled="true" level="WARNING" enabled_by_default="true" />
-        <inspection_tool class="ClassMayBeInterface" enabled="true" level="WARNING" enabled_by_default="true" />
-        <inspection_tool class="ClassNameDiffersFromFileName" enabled="true" level="WARNING" enabled_by_default="true" />
-        <inspection_tool class="ClassReferencesSubclass" enabled="true" level="WARNING" enabled_by_default="true" />
-        <inspection_tool class="ConditionSignal" enabled="true" level="WARNING" enabled_by_default="true" />
-        <inspection_tool class="ConditionalExpressionWithIdenticalBranches" enabled="true" level="WARNING" enabled_by_default="true" />
-        <inspection_tool class="ConfusingElse" enabled="true" level="WARNING" enabled_by_default="true" />
-        <inspection_tool class="ConstantDeclaredInInterface" enabled="true" level="WARNING" enabled_by_default="true" />
-        <inspection_tool class="ConstantValueVariableUse" enabled="true" level="WARNING" enabled_by_default="true" />
-        <inspection_tool class="ContinueStatementWithLabel" enabled="true" level="WARNING" enabled_by_default="true" />
-        <inspection_tool class="DeclareCollectionAsInterface" enabled="true" level="WARNING" enabled_by_default="true">
-          <option name="ignoreLocalVariables" value="false" />
-          <option name="ignorePrivateMethodsAndFields" value="false" />
-        </inspection_tool>
-        <inspection_tool class="DefaultNotLastCaseInSwitch" enabled="true" level="WARNING" enabled_by_default="true" />
-        <inspection_tool class="DuplicateCondition" enabled="true" level="WARNING" enabled_by_default="true">
-          <option name="ignoreMethodCalls" value="false" />
-        </inspection_tool>
-        <inspection_tool class="EmptyClass" enabled="true" level="WARNING" enabled_by_default="true" />
-        <inspection_tool class="EmptySynchronizedStatement" enabled="true" level="WARNING" enabled_by_default="true" />
-        <inspection_tool class="EnumSwitchStatementWhichMissesCases" enabled="true" level="WARNING" enabled_by_default="true">
-          <option name="ignoreSwitchStatementsWithDefault" value="false" />
-        </inspection_tool>
-        <inspection_tool class="EqualsCalledOnEnumConstant" enabled="true" level="WARNING" enabled_by_default="true" />
-        <inspection_tool class="ErrorRethrown" enabled="true" level="WARNING" enabled_by_default="true" />
-        <inspection_tool class="ExtendsUtilityClass" enabled="true" level="WARNING" enabled_by_default="true" />
-        <inspection_tool class="FeatureEnvy" enabled="true" level="WARNING" enabled_by_default="true">
-          <option name="ignoreTestCases" value="false" />
-        </inspection_tool>
-        <inspection_tool class="FieldAccessedSynchronizedAndUnsynchronized" enabled="true" level="WARNING" enabled_by_default="true">
-          <option name="countGettersAndSetters" value="false" />
-        </inspection_tool>
-        <inspection_tool class="FieldHidesSuperclassField" enabled="true" level="WARNING" enabled_by_default="true">
-          <option name="m_ignoreInvisibleFields" value="true" />
-        </inspection_tool>
-        <inspection_tool class="FieldMayBeFinal" enabled="true" level="WARNING" enabled_by_default="true" />
-        <inspection_tool class="FinalMethodInFinalClass" enabled="true" level="WARNING" enabled_by_default="true" />
-        <inspection_tool class="ForLoopWithMissingComponent" enabled="true" level="WARNING" enabled_by_default="true">
-          <option name="ignoreCollectionLoops" value="false" />
-        </inspection_tool>
-        <inspection_tool class="GroovyAccessToStaticFieldLockedOnInstance" enabled="true" level="WARNING" enabled_by_default="true" />
-        <inspection_tool class="GroovyAssignmentCanBeOperatorAssignment" enabled="true" level="WARNING" enabled_by_default="true">
-          <option name="ignoreLazyOperators" value="true" />
-          <option name="ignoreObscureOperators" value="false" />
-        </inspection_tool>
-        <inspection_tool class="GroovyAssignmentToForLoopParameter" enabled="true" level="WARNING" enabled_by_default="true" />
-        <inspection_tool class="GroovyAssignmentToMethodParameter" enabled="true" level="WARNING" enabled_by_default="true" />
-        <inspection_tool class="GroovyBusyWait" enabled="true" level="WARNING" enabled_by_default="true" />
-        <inspection_tool class="GroovyConditionalCanBeElvis" enabled="true" level="WARNING" enabled_by_default="true" />
-        <inspection_tool class="GroovyConditionalWithIdenticalBranches" enabled="true" level="WARNING" enabled_by_default="true" />
-        <inspection_tool class="GroovyEmptyCatchBlock" enabled="true" level="WARNING" enabled_by_default="true" />
-        <inspection_tool class="GroovyEmptyFinallyBlock" enabled="true" level="WARNING" enabled_by_default="true" />
-        <inspection_tool class="GroovyEmptyTryBlock" enabled="true" level="WARNING" enabled_by_default="true" />
-        <inspection_tool class="GroovyGetterCallCanBePropertyAccess" enabled="true" level="WARNING" enabled_by_default="true" />
-        <inspection_tool class="GroovyIfStatementWithIdenticalBranches" enabled="true" level="WARNING" enabled_by_default="true" />
-        <inspection_tool class="GroovyListGetCanBeKeyedAccess" enabled="true" level="WARNING" enabled_by_default="true" />
-        <inspection_tool class="GroovyListSetCanBeKeyedAccess" enabled="true" level="WARNING" enabled_by_default="true" />
-        <inspection_tool class="GroovyLoopStatementThatDoesntLoop" enabled="true" level="WARNING" enabled_by_default="true" />
-        <inspection_tool class="GroovyMapGetCanBeKeyedAccess" enabled="true" level="WARNING" enabled_by_default="true" />
-        <inspection_tool class="GroovyMapPutCanBeKeyedAccess" enabled="true" level="WARNING" enabled_by_default="true" />
-        <inspection_tool class="GroovyNestedAssignment" enabled="true" level="WARNING" enabled_by_default="true" />
-        <inspection_tool class="GroovyNotifyWhileNotSynchronized" enabled="true" level="WARNING" enabled_by_default="true" />
-        <inspection_tool class="GroovyResultOfAssignmentUsed" enabled="true" level="WARNING" enabled_by_default="true" />
-        <inspection_tool class="GroovyReturnFromClosureCanBeImplicit" enabled="true" level="WARNING" enabled_by_default="true" />
-        <inspection_tool class="GroovyReturnFromFinallyBlock" enabled="true" level="WARNING" enabled_by_default="true" />
-        <inspection_tool class="GroovySetterCallCanBePropertyAccess" enabled="true" level="WARNING" enabled_by_default="true" />
-        <inspection_tool class="GroovySwitchStatementWithNoDefault" enabled="true" level="WARNING" enabled_by_default="true" />
-        <inspection_tool class="GroovySynchronizationOnNonFinalField" enabled="true" level="WARNING" enabled_by_default="true" />
-        <inspection_tool class="GroovySynchronizationOnVariableInitializedWithLiteral" enabled="true" level="WARNING" enabled_by_default="true" />
-        <inspection_tool class="GroovySystemRunFinalizersOnExit" enabled="true" level="WARNING" enabled_by_default="true" />
-        <inspection_tool class="GroovyThreadStopSuspendResume" enabled="true" level="WARNING" enabled_by_default="true" />
-        <inspection_tool class="GroovyThrowFromFinallyBlock" enabled="true" level="WARNING" enabled_by_default="true" />
-        <inspection_tool class="GroovyUnconditionalWait" enabled="true" level="WARNING" enabled_by_default="true" />
-        <inspection_tool class="GroovyUnsynchronizedMethodOverridesSynchronizedMethod" enabled="true" level="WARNING" enabled_by_default="true" />
-        <inspection_tool class="GroovyUnusedCatchParameter" enabled="true" level="WARNING" enabled_by_default="true" />
-        <inspection_tool class="GroovyWaitCallNotInLoop" enabled="true" level="WARNING" enabled_by_default="true" />
-        <inspection_tool class="GroovyWaitWhileNotSynchronized" enabled="true" level="WARNING" enabled_by_default="true" />
-        <inspection_tool class="GroovyWhileLoopSpinsOnField" enabled="true" level="WARNING" enabled_by_default="true">
-          <option name="ignoreNonEmtpyLoops" value="false" />
-        </inspection_tool>
-        <inspection_tool class="IfStatementWithIdenticalBranches" enabled="true" level="WARNING" enabled_by_default="true" />
-        <inspection_tool class="IncrementDecrementUsedAsExpression" enabled="true" level="WARNING" enabled_by_default="true" />
-        <inspection_tool class="InnerClassVariableHidesOuterClassVariable" enabled="true" level="WARNING" enabled_by_default="true">
-          <option name="m_ignoreInvisibleFields" value="true" />
-        </inspection_tool>
-        <inspection_tool class="InstanceVariableInitialization" enabled="true" level="WARNING" enabled_by_default="true">
-          <option name="m_ignorePrimitives" value="false" />
-        </inspection_tool>
-        <inspection_tool class="InstanceVariableOfConcreteClass" enabled="true" level="WARNING" enabled_by_default="true" />
-        <inspection_tool class="InstanceVariableUninitializedUse" enabled="true" level="WARNING" enabled_by_default="true">
-          <option name="m_ignorePrimitives" value="false" />
-        </inspection_tool>
-        <inspection_tool class="InstanceofCatchParameter" enabled="true" level="WARNING" enabled_by_default="true" />
-        <inspection_tool class="InstanceofChain" enabled="true" level="WARNING" enabled_by_default="true" />
-        <inspection_tool class="InstanceofInterfaces" enabled="true" level="WARNING" enabled_by_default="true" />
-        <inspection_tool class="InstanceofThis" enabled="true" level="WARNING" enabled_by_default="true" />
-        <inspection_tool class="InterfaceNeverImplemented" enabled="true" level="WARNING" enabled_by_default="true">
-          <option name="ignoreInterfacesThatOnlyDeclareConstants" value="false" />
-        </inspection_tool>
-        <inspection_tool class="LabeledStatement" enabled="true" level="WARNING" enabled_by_default="true" />
-        <inspection_tool class="LawOfDemeter" enabled="true" level="WARNING" enabled_by_default="true">
-          <option name="ignoreLibraryCalls" value="true" />
-        </inspection_tool>
-        <inspection_tool class="LocalCanBeFinal" enabled="true" level="WARNING" enabled_by_default="true">
-          <option name="REPORT_VARIABLES" value="true" />
-          <option name="REPORT_PARAMETERS" value="true" />
-        </inspection_tool>
-        <inspection_tool class="LoopConditionNotUpdatedInsideLoop" enabled="true" level="WARNING" enabled_by_default="true">
-          <option name="ignoreIterators" value="false" />
-        </inspection_tool>
-        <inspection_tool class="LoopWithImplicitTerminationCondition" enabled="true" level="WARNING" enabled_by_default="true" />
-        <inspection_tool class="MagicNumber" enabled="true" level="WARNING" enabled_by_default="true">
-          <option name="m_ignoreInHashCode" value="true" />
-        </inspection_tool>
-        <inspection_tool class="MethodOnlyUsedFromInnerClass" enabled="true" level="WARNING" enabled_by_default="true">
-          <option name="ignoreMethodsAccessedFromAnonymousClass" value="false" />
-        </inspection_tool>
-        <inspection_tool class="MethodOverloadsParentMethod" enabled="true" level="WARNING" enabled_by_default="true" />
-        <inspection_tool class="MethodOverridesPackageLocalMethod" enabled="true" level="WARNING" enabled_by_default="true" />
-        <inspection_tool class="MethodOverridesStaticMethod" enabled="true" level="WARNING" enabled_by_default="true" />
-        <inspection_tool class="MethodReturnOfConcreteClass" enabled="true" level="WARNING" enabled_by_default="true" />
-        <inspection_tool class="MissingDeprecatedAnnotation" enabled="true" level="WARNING" enabled_by_default="true" />
-        <inspection_tool class="MissingOverrideAnnotation" enabled="true" level="WARNING" enabled_by_default="true" />
-        <inspection_tool class="MultipleTopLevelClassesInFile" enabled="true" level="WARNING" enabled_by_default="true" />
-        <inspection_tool class="NakedNotify" enabled="true" level="WARNING" enabled_by_default="true" />
-        <inspection_tool class="NestedAssignment" enabled="true" level="WARNING" enabled_by_default="true" />
-        <inspection_tool class="NestedAssignmentJS" enabled="true" level="WARNING" enabled_by_default="true" />
-        <inspection_tool class="NonFinalFieldOfException" enabled="true" level="WARNING" enabled_by_default="true" />
-        <inspection_tool class="NonProtectedConstructorInAbstractClass" enabled="true" level="WARNING" enabled_by_default="true">
-          <option name="m_ignoreNonPublicClasses" value="false" />
-        </inspection_tool>
-        <inspection_tool class="NonThreadSafeLazyInitialization" enabled="true" level="WARNING" enabled_by_default="true" />
-        <inspection_tool class="NotifyCalledOnCondition" enabled="true" level="WARNING" enabled_by_default="true" />
-        <inspection_tool class="NotifyNotInSynchronizedContext" enabled="true" level="WARNING" enabled_by_default="true" />
-        <inspection_tool class="NotifyWithoutCorrespondingWait" enabled="true" level="WARNING" enabled_by_default="true" />
-        <inspection_tool class="ObjectNotify" enabled="true" level="WARNING" enabled_by_default="true" />
-        <inspection_tool class="OverlyStrongTypeCast" enabled="true" level="WARNING" enabled_by_default="true">
-          <option name="ignoreInMatchingInstanceof" value="false" />
-        </inspection_tool>
-        <inspection_tool class="OverridableMethodCallDuringObjectConstruction" enabled="true" level="WARNING" enabled_by_default="true" />
-        <inspection_tool class="OverriddenMethodCallDuringObjectConstruction" enabled="true" level="WARNING" enabled_by_default="true" />
-        <inspection_tool class="PackageVisibleField" enabled="true" level="WARNING" enabled_by_default="true" />
-        <inspection_tool class="PackageVisibleInnerClass" enabled="true" level="WARNING" enabled_by_default="true">
-          <option name="ignoreEnums" value="false" />
-        </inspection_tool>
-        <inspection_tool class="PointlessIndexOfComparison" enabled="true" level="WARNING" enabled_by_default="true" />
-        <inspection_tool class="ProtectedField" enabled="true" level="WARNING" enabled_by_default="true" />
-        <inspection_tool class="ProtectedInnerClass" enabled="true" level="WARNING" enabled_by_default="true">
-          <option name="ignoreEnums" value="false" />
-        </inspection_tool>
-        <inspection_tool class="ProtectedMemberInFinalClass" enabled="true" level="WARNING" enabled_by_default="true" />
-        <inspection_tool class="PublicConstructorInNonPublicClass" enabled="true" level="WARNING" enabled_by_default="true" />
-        <inspection_tool class="PublicField" enabled="true" level="WARNING" enabled_by_default="true">
-          <option name="ignoreEnums" value="false" />
-        </inspection_tool>
-        <inspection_tool class="PublicInnerClass" enabled="true" level="WARNING" enabled_by_default="true">
-          <option name="ignoreEnums" value="false" />
-        </inspection_tool>
-        <inspection_tool class="RedundantImplements" enabled="true" level="WARNING" enabled_by_default="true">
-          <option name="ignoreSerializable" value="false" />
-          <option name="ignoreCloneable" value="false" />
-        </inspection_tool>
-        <inspection_tool class="RedundantMethodOverride" enabled="true" level="WARNING" enabled_by_default="true" />
-        <inspection_tool class="RefusedBequest" enabled="true" level="WARNING" enabled_by_default="true">
-          <option name="ignoreEmptySuperMethods" value="false" />
-        </inspection_tool>
-        <inspection_tool class="ReplaceAssignmentWithOperatorAssignment" enabled="true" level="WARNING" enabled_by_default="true">
-          <option name="ignoreLazyOperators" value="true" />
-          <option name="ignoreObscureOperators" value="false" />
-        </inspection_tool>
-        <inspection_tool class="ReplaceAssignmentWithOperatorAssignmentJS" enabled="true" level="WARNING" enabled_by_default="true" />
-        <inspection_tool class="ReturnOfCollectionField" enabled="true" level="WARNING" enabled_by_default="true">
-          <option name="ignorePrivateMethods" value="true" />
-        </inspection_tool>
-        <inspection_tool class="ReturnOfDateField" enabled="true" level="WARNING" enabled_by_default="true" />
-        <inspection_tool class="ReuseOfLocalVariable" enabled="true" level="WARNING" enabled_by_default="true" />
-        <inspection_tool class="SafeLock" enabled="true" level="WARNING" enabled_by_default="true" />
-        <inspection_tool class="SignalWithoutCorrespondingAwait" enabled="true" level="WARNING" enabled_by_default="true" />
-        <inspection_tool class="SleepWhileHoldingLock" enabled="true" level="WARNING" enabled_by_default="true" />
-        <inspection_tool class="StaticInheritance" enabled="true" level="WARNING" enabled_by_default="true" />
-        <inspection_tool class="StaticMethodOnlyUsedInOneClass" enabled="true" level="WARNING" enabled_by_default="true" />
-        <inspection_tool class="StaticVariableInitialization" enabled="true" level="WARNING" enabled_by_default="true">
-          <option name="m_ignorePrimitives" value="false" />
-        </inspection_tool>
-        <inspection_tool class="StaticVariableOfConcreteClass" enabled="true" level="WARNING" enabled_by_default="true" />
-        <inspection_tool class="StaticVariableUninitializedUse" enabled="true" level="WARNING" enabled_by_default="true">
-          <option name="m_ignorePrimitives" value="false" />
-        </inspection_tool>
-        <inspection_tool class="SwitchStatementWithConfusingDeclaration" enabled="true" level="WARNING" enabled_by_default="true" />
-        <inspection_tool class="SwitchStatementsWithoutDefault" enabled="true" level="WARNING" enabled_by_default="true">
-          <option name="m_ignoreFullyCoveredEnums" value="true" />
-        </inspection_tool>
-        <inspection_tool class="SystemRunFinalizersOnExit" enabled="true" level="WARNING" enabled_by_default="true" />
-        <inspection_tool class="TestOnlyProblems" enabled="true" level="WARNING" enabled_by_default="true" />
-        <inspection_tool class="ThisEscapedInConstructor" enabled="true" level="WARNING" enabled_by_default="true" />
-        <inspection_tool class="ThreadDeathRethrown" enabled="true" level="WARNING" enabled_by_default="true" />
-        <inspection_tool class="ThreadRun" enabled="true" level="WARNING" enabled_by_default="true" />
-        <inspection_tool class="ThreadStartInConstruction" enabled="true" level="WARNING" enabled_by_default="true" />
-        <inspection_tool class="ThreadStopSuspendResume" enabled="true" level="WARNING" enabled_by_default="true" />
-        <inspection_tool class="TooBroadScope" enabled="true" level="WARNING" enabled_by_default="true">
-          <option name="m_allowConstructorAsInitializer" value="false" />
-          <option name="m_onlyLookAtBlocks" value="false" />
-        </inspection_tool>
-        <inspection_tool class="TypeMayBeWeakened" enabled="true" level="WARNING" enabled_by_default="true">
-          <option name="useRighthandTypeAsWeakestTypeInAssignments" value="true" />
-          <option name="useParameterizedTypeForCollectionMethods" value="true" />
-          <option name="doNotWeakenToJavaLangObject" value="true" />
-        </inspection_tool>
-        <inspection_tool class="TypeParameterExtendsFinalClass" enabled="true" level="WARNING" enabled_by_default="true" />
-        <inspection_tool class="UnnecessaryBlockStatement" enabled="true" level="WARNING" enabled_by_default="true" />
-        <inspection_tool class="UnnecessaryDefault" enabled="true" level="WARNING" enabled_by_default="true" />
-        <inspection_tool class="UnnecessaryInterfaceModifier" enabled="true" level="WARNING" enabled_by_default="true" />
-        <inspection_tool class="UnnecessaryParentheses" enabled="true" level="WARNING" enabled_by_default="true">
-          <option name="ignoreClarifyingParentheses" value="false" />
-          <option name="ignoreParenthesesOnConditionals" value="false" />
-        </inspection_tool>
-        <inspection_tool class="UnqualifiedStaticUsage" enabled="true" level="WARNING" enabled_by_default="true">
-          <option name="m_ignoreStaticFieldAccesses" value="false" />
-          <option name="m_ignoreStaticMethodCalls" value="false" />
-          <option name="m_ignoreStaticAccessFromStaticContext" value="false" />
-        </inspection_tool>
-        <inspection_tool class="UseOfAnotherObjectsPrivateField" enabled="true" level="WARNING" enabled_by_default="true" />
-        <inspection_tool class="UtilityClassWithPublicConstructor" enabled="true" level="WARNING" enabled_by_default="true" />
-        <inspection_tool class="UtilityClassWithoutPrivateConstructor" enabled="true" level="WARNING" enabled_by_default="true">
-          <option name="ignoreClassesWithOnlyMain" value="false" />
-        </inspection_tool>
-        <inspection_tool class="WaitNotInSynchronizedContext" enabled="true" level="WARNING" enabled_by_default="true" />
-        <inspection_tool class="WaitWithoutCorrespondingNotify" enabled="true" level="WARNING" enabled_by_default="true" />
-      </profile>
-    </profiles>
-    <list size="5">
-      <item index="0" class="java.lang.String" itemvalue="TYPO" />
-      <item index="1" class="java.lang.String" itemvalue="SERVER PROBLEM" />
-      <item index="2" class="java.lang.String" itemvalue="INFO" />
-      <item index="3" class="java.lang.String" itemvalue="WARNING" />
-      <item index="4" class="java.lang.String" itemvalue="ERROR" />
-    </list>
-  </component>
-  <component name="JavacSettings">
-    <option name="DEBUGGING_INFO" value="true" />
-    <option name="GENERATE_NO_WARNINGS" value="false" />
-    <option name="DEPRECATION" value="true" />
-    <option name="ADDITIONAL_OPTIONS_STRING" value="" />
-    <option name="MAXIMUM_HEAP_SIZE" value="128" />
-  </component>
-  <component name="JavadocGenerationManager">
-    <option name="OUTPUT_DIRECTORY" />
-    <option name="OPTION_SCOPE" value="protected" />
-    <option name="OPTION_HIERARCHY" value="true" />
-    <option name="OPTION_NAVIGATOR" value="true" />
-    <option name="OPTION_INDEX" value="true" />
-    <option name="OPTION_SEPARATE_INDEX" value="true" />
-    <option name="OPTION_DOCUMENT_TAG_USE" value="false" />
-    <option name="OPTION_DOCUMENT_TAG_AUTHOR" value="false" />
-    <option name="OPTION_DOCUMENT_TAG_VERSION" value="false" />
-    <option name="OPTION_DOCUMENT_TAG_DEPRECATED" value="true" />
-    <option name="OPTION_DEPRECATED_LIST" value="true" />
-    <option name="OTHER_OPTIONS" value="" />
-    <option name="HEAP_SIZE" />
-    <option name="LOCALE" />
-    <option name="OPEN_IN_BROWSER" value="true" />
-  </component>
-  <component name="JikesSettings">
-    <option name="JIKES_PATH" value="" />
-    <option name="DEBUGGING_INFO" value="true" />
-    <option name="DEPRECATION" value="true" />
-    <option name="GENERATE_NO_WARNINGS" value="false" />
-    <option name="IS_EMACS_ERRORS_MODE" value="true" />
-    <option name="ADDITIONAL_OPTIONS_STRING" value="" />
-  </component>
-  <component name="Palette2">
-    <group name="Swing">
-      <item class="com.intellij.uiDesigner.HSpacer" tooltip-text="Horizontal Spacer" icon="/com/intellij/uiDesigner/icons/hspacer.png" removable="false" auto-create-binding="false" can-attach-label="false">
-        <default-constraints vsize-policy="1" hsize-policy="6" anchor="0" fill="1" />
-      </item>
-      <item class="com.intellij.uiDesigner.VSpacer" tooltip-text="Vertical Spacer" icon="/com/intellij/uiDesigner/icons/vspacer.png" removable="false" auto-create-binding="false" can-attach-label="false">
-        <default-constraints vsize-policy="6" hsize-policy="1" anchor="0" fill="2" />
-      </item>
-      <item class="javax.swing.JPanel" icon="/com/intellij/uiDesigner/icons/panel.png" removable="false" auto-create-binding="false" can-attach-label="false">
-        <default-constraints vsize-policy="3" hsize-policy="3" anchor="0" fill="3" />
-      </item>
-      <item class="javax.swing.JScrollPane" icon="/com/intellij/uiDesigner/icons/scrollPane.png" removable="false" auto-create-binding="false" can-attach-label="true">
-        <default-constraints vsize-policy="7" hsize-policy="7" anchor="0" fill="3" />
-      </item>
-      <item class="javax.swing.JButton" icon="/com/intellij/uiDesigner/icons/button.png" removable="false" auto-create-binding="true" can-attach-label="false">
-        <default-constraints vsize-policy="0" hsize-policy="3" anchor="0" fill="1" />
-        <initial-values>
-          <property name="text" value="Button" />
-        </initial-values>
-      </item>
-      <item class="javax.swing.JRadioButton" icon="/com/intellij/uiDesigner/icons/radioButton.png" removable="false" auto-create-binding="true" can-attach-label="false">
-        <default-constraints vsize-policy="0" hsize-policy="3" anchor="8" fill="0" />
-        <initial-values>
-          <property name="text" value="RadioButton" />
-        </initial-values>
-      </item>
-      <item class="javax.swing.JCheckBox" icon="/com/intellij/uiDesigner/icons/checkBox.png" removable="false" auto-create-binding="true" can-attach-label="false">
-        <default-constraints vsize-policy="0" hsize-policy="3" anchor="8" fill="0" />
-        <initial-values>
-          <property name="text" value="CheckBox" />
-        </initial-values>
-      </item>
-      <item class="javax.swing.JLabel" icon="/com/intellij/uiDesigner/icons/label.png" removable="false" auto-create-binding="false" can-attach-label="false">
-        <default-constraints vsize-policy="0" hsize-policy="0" anchor="8" fill="0" />
-        <initial-values>
-          <property name="text" value="Label" />
-        </initial-values>
-      </item>
-      <item class="javax.swing.JTextField" icon="/com/intellij/uiDesigner/icons/textField.png" removable="false" auto-create-binding="true" can-attach-label="true">
-        <default-constraints vsize-policy="0" hsize-policy="6" anchor="8" fill="1">
-          <preferred-size width="150" height="-1" />
-        </default-constraints>
-      </item>
-      <item class="javax.swing.JPasswordField" icon="/com/intellij/uiDesigner/icons/passwordField.png" removable="false" auto-create-binding="true" can-attach-label="true">
-        <default-constraints vsize-policy="0" hsize-policy="6" anchor="8" fill="1">
-          <preferred-size width="150" height="-1" />
-        </default-constraints>
-      </item>
-      <item class="javax.swing.JFormattedTextField" icon="/com/intellij/uiDesigner/icons/formattedTextField.png" removable="false" auto-create-binding="true" can-attach-label="true">
-        <default-constraints vsize-policy="0" hsize-policy="6" anchor="8" fill="1">
-          <preferred-size width="150" height="-1" />
-        </default-constraints>
-      </item>
-      <item class="javax.swing.JTextArea" icon="/com/intellij/uiDesigner/icons/textArea.png" removable="false" auto-create-binding="true" can-attach-label="true">
-        <default-constraints vsize-policy="6" hsize-policy="6" anchor="0" fill="3">
-          <preferred-size width="150" height="50" />
-        </default-constraints>
-      </item>
-      <item class="javax.swing.JTextPane" icon="/com/intellij/uiDesigner/icons/textPane.png" removable="false" auto-create-binding="true" can-attach-label="true">
-        <default-constraints vsize-policy="6" hsize-policy="6" anchor="0" fill="3">
-          <preferred-size width="150" height="50" />
-        </default-constraints>
-      </item>
-      <item class="javax.swing.JEditorPane" icon="/com/intellij/uiDesigner/icons/editorPane.png" removable="false" auto-create-binding="true" can-attach-label="true">
-        <default-constraints vsize-policy="6" hsize-policy="6" anchor="0" fill="3">
-          <preferred-size width="150" height="50" />
-        </default-constraints>
-      </item>
-      <item class="javax.swing.JComboBox" icon="/com/intellij/uiDesigner/icons/comboBox.png" removable="false" auto-create-binding="true" can-attach-label="true">
-        <default-constraints vsize-policy="0" hsize-policy="2" anchor="8" fill="1" />
-      </item>
-      <item class="javax.swing.JTable" icon="/com/intellij/uiDesigner/icons/table.png" removable="false" auto-create-binding="true" can-attach-label="false">
-        <default-constraints vsize-policy="6" hsize-policy="6" anchor="0" fill="3">
-          <preferred-size width="150" height="50" />
-        </default-constraints>
-      </item>
-      <item class="javax.swing.JList" icon="/com/intellij/uiDesigner/icons/list.png" removable="false" auto-create-binding="true" can-attach-label="false">
-        <default-constraints vsize-policy="6" hsize-policy="2" anchor="0" fill="3">
-          <preferred-size width="150" height="50" />
-        </default-constraints>
-      </item>
-      <item class="javax.swing.JTree" icon="/com/intellij/uiDesigner/icons/tree.png" removable="false" auto-create-binding="true" can-attach-label="false">
-        <default-constraints vsize-policy="6" hsize-policy="6" anchor="0" fill="3">
-          <preferred-size width="150" height="50" />
-        </default-constraints>
-      </item>
-      <item class="javax.swing.JTabbedPane" icon="/com/intellij/uiDesigner/icons/tabbedPane.png" removable="false" auto-create-binding="true" can-attach-label="false">
-        <default-constraints vsize-policy="3" hsize-policy="3" anchor="0" fill="3">
-          <preferred-size width="200" height="200" />
-        </default-constraints>
-      </item>
-      <item class="javax.swing.JSplitPane" icon="/com/intellij/uiDesigner/icons/splitPane.png" removable="false" auto-create-binding="false" can-attach-label="false">
-        <default-constraints vsize-policy="3" hsize-policy="3" anchor="0" fill="3">
-          <preferred-size width="200" height="200" />
-        </default-constraints>
-      </item>
-      <item class="javax.swing.JSpinner" icon="/com/intellij/uiDesigner/icons/spinner.png" removable="false" auto-create-binding="true" can-attach-label="true">
-        <default-constraints vsize-policy="0" hsize-policy="6" anchor="8" fill="1" />
-      </item>
-      <item class="javax.swing.JSlider" icon="/com/intellij/uiDesigner/icons/slider.png" removable="false" auto-create-binding="true" can-attach-label="false">
-        <default-constraints vsize-policy="0" hsize-policy="6" anchor="8" fill="1" />
-      </item>
-      <item class="javax.swing.JSeparator" icon="/com/intellij/uiDesigner/icons/separator.png" removable="false" auto-create-binding="false" can-attach-label="false">
-        <default-constraints vsize-policy="6" hsize-policy="6" anchor="0" fill="3" />
-      </item>
-      <item class="javax.swing.JProgressBar" icon="/com/intellij/uiDesigner/icons/progressbar.png" removable="false" auto-create-binding="true" can-attach-label="false">
-        <default-constraints vsize-policy="0" hsize-policy="6" anchor="0" fill="1" />
-      </item>
-      <item class="javax.swing.JToolBar" icon="/com/intellij/uiDesigner/icons/toolbar.png" removable="false" auto-create-binding="false" can-attach-label="false">
-        <default-constraints vsize-policy="0" hsize-policy="6" anchor="0" fill="1">
-          <preferred-size width="-1" height="20" />
-        </default-constraints>
-      </item>
-      <item class="javax.swing.JToolBar$Separator" icon="/com/intellij/uiDesigner/icons/toolbarSeparator.png" removable="false" auto-create-binding="false" can-attach-label="false">
-        <default-constraints vsize-policy="0" hsize-policy="0" anchor="0" fill="1" />
-      </item>
-      <item class="javax.swing.JScrollBar" icon="/com/intellij/uiDesigner/icons/scrollbar.png" removable="false" auto-create-binding="true" can-attach-label="false">
-        <default-constraints vsize-policy="6" hsize-policy="0" anchor="0" fill="2" />
-      </item>
-    </group>
-  </component>
-  <component name="ProjectDetails">
-    <option name="projectName" value="Parallelizer" />
-  </component>
-  <component name="ProjectDictionaryState">
-    <dictionary name="dierkkonig" />
-    <dictionary name="vaclav" />
-  </component>
-  <component name="ProjectFileVersion" converted="true" />
-  <component name="ProjectKey">
-    <option name="state" value="https://gparallelizer.googlecode.com/svn/trunk/Parallelizer.ipr" />
-  </component>
-  <component name="ProjectModuleManager">
-    <modules>
-      <module fileurl="file://$PROJECT_DIR$/Parallelizer_IDEA9.iml" filepath="$PROJECT_DIR$/Parallelizer_IDEA9.iml" />
-    </modules>
-  </component>
-  <component name="ProjectRootManager" version="2" languageLevel="JDK_1_5" assert-keyword="true" jdk-15="true" project-jdk-name="1.5" project-jdk-type="JavaSDK">
-    <output url="file://$PROJECT_DIR$/out" />
-  </component>
-  <component name="RmicSettings">
-    <option name="IS_EANABLED" value="false" />
-    <option name="DEBUGGING_INFO" value="true" />
-    <option name="GENERATE_NO_WARNINGS" value="false" />
-    <option name="GENERATE_IIOP_STUBS" value="false" />
-    <option name="ADDITIONAL_OPTIONS_STRING" value="" />
-  </component>
-  <component name="ScalacSettings">
-    <option name="MAXIMUM_HEAP_SIZE" value="128" />
-  </component>
-  <component name="SvnBranchConfigurationManager">
-    <option name="myConfigurationMap">
-      <map>
-        <entry key="$PROJECT_DIR$">
-          <value>
-            <SvnBranchConfiguration>
-              <option name="branchUrls">
-                <list>
-                  <option value="https://gparallelizer.googlecode.com/svn/branches" />
-                  <option value="https://gparallelizer.googlecode.com/svn/tags" />
-                </list>
-              </option>
-              <option name="trunkUrl" value="https://gparallelizer.googlecode.com/svn/trunk" />
-            </SvnBranchConfiguration>
-          </value>
-        </entry>
-      </map>
-    </option>
-    <option name="myVersion" value="124" />
-    <option name="mySupportsUserInfoFilter" value="true" />
-  </component>
-  <component name="VcsDirectoryMappings">
-    <mapping directory="" vcs="svn" />
-  </component>
-  <component name="WebServicesPlugin" addRequiredLibraries="true" />
-  <component name="copyright">
-    <Base>
-      <setting name="state" value="2" />
-    </Base>
-  </component>
-</project>
-
->>>>>>> 83ecc292
+</project>